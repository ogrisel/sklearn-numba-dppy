import math
from functools import lru_cache

import numpy as np
import numba_dpex as dpex

from ._base_kmeans_kernel_funcs import (
    make_pairwise_ops_base_kernel_funcs,
    make_update_closest_centroid_kernel_func,
)


# NB: refer to the definition of the main lloyd function for a more comprehensive
# inline commenting of the kernel.


@lru_cache
def make_label_assignment_fixed_window_kernel(
    n_samples,
    n_features,
    n_clusters,
    sub_group_size,
    work_group_size,
    dtype,
):
    centroids_window_height = work_group_size // sub_group_size
    if centroids_window_height * sub_group_size != work_group_size:
        raise ValueError(
            "Expected work_group_size to be a multiple of sub_group_size but got "
            f"sub_group_size={sub_group_size} and work_group_size={work_group_size}"
        )

    window_n_centroids = sub_group_size

    (
        initialize_window_of_centroids,
        load_window_of_centroids_and_features,
        accumulate_dot_products,
    ) = make_pairwise_ops_base_kernel_funcs(
        n_samples,
        n_features,
        n_clusters,
        centroids_window_height,
        window_n_centroids,
<<<<<<< HEAD
        "product",
        dtype,
=======
        ops="product",
        dtype=dtype,
        work_group_size=work_group_size,
>>>>>>> ab777569
        initialize_window_of_centroids_half_l2_norms=True,
    )

    update_closest_centroid = make_update_closest_centroid_kernel_func(
        n_clusters, window_n_centroids
    )

    n_windows_for_centroids = math.ceil(n_clusters / window_n_centroids)
    n_windows_for_features = math.ceil(n_features / centroids_window_height)
    last_centroid_window_idx = n_windows_for_centroids - 1
    last_feature_window_idx = n_windows_for_features - 1

    centroids_window_shape = (centroids_window_height, (window_n_centroids + 1))

    inf = dtype(math.inf)
    zero_idx = np.int64(0)

    @dpex.kernel
    # fmt: off
    def assignment(
        X_t,                      # IN READ-ONLY   (n_features, n_samples)
        centroids_t,              # IN READ-ONLY   (n_features, n_clusters)
        centroids_half_l2_norm,   # IN             (n_clusters,)
        assignments_idx,          # OUT            (n_samples,)
    ):
    # fmt: on

        sample_idx = dpex.get_global_id(zero_idx)
        local_work_id = dpex.get_local_id(zero_idx)

        centroids_window = dpex.local.array(shape=centroids_window_shape, dtype=dtype)
        window_of_centroids_half_l2_norms = dpex.local.array(
            shape=window_n_centroids, dtype=dtype
        )
        dot_products = dpex.private.array(shape=window_n_centroids, dtype=dtype)

        first_centroid_idx = zero_idx

        min_idx = zero_idx
        min_sample_pseudo_inertia = inf

        window_loading_centroid_idx = local_work_id % window_n_centroids
        window_loading_feature_offset = local_work_id // window_n_centroids

        for _0 in range(n_windows_for_centroids):
            is_last_centroid_window = _0 == last_centroid_window_idx
            initialize_window_of_centroids(
                local_work_id,
                first_centroid_idx,
                centroids_half_l2_norm,
                window_of_centroids_half_l2_norms,
                dot_products,
                is_last_centroid_window
            )

            loading_centroid_idx = first_centroid_idx + window_loading_centroid_idx

            first_feature_idx = zero_idx

            for _1 in range(n_windows_for_features):
                is_last_feature_window = _1 == last_feature_window_idx

                load_window_of_centroids_and_features(
                    first_feature_idx,
                    loading_centroid_idx,
                    window_loading_centroid_idx,
                    window_loading_feature_offset,
                    centroids_t,
                    centroids_window,
                )

                dpex.barrier(dpex.CLK_LOCAL_MEM_FENCE)

                accumulate_dot_products(
<<<<<<< HEAD
                    sample_idx, first_feature_idx, X_t, centroids_window, dot_products, is_last_feature_window, is_last_centroid_window
=======
                    sample_idx,
                    first_feature_idx,
                    X_t,
                    centroids_window,
                    dot_products,
                    is_last_feature_window,
                    is_last_centroid_window
>>>>>>> ab777569
                )

                first_feature_idx += centroids_window_height

                dpex.barrier(dpex.CLK_LOCAL_MEM_FENCE)

            min_idx, min_sample_pseudo_inertia = update_closest_centroid(
                first_centroid_idx,
                min_idx,
                min_sample_pseudo_inertia,
                window_of_centroids_half_l2_norms,
                dot_products,
                is_last_centroid_window
            )

            first_centroid_idx += window_n_centroids

            dpex.barrier(dpex.CLK_LOCAL_MEM_FENCE)

        # No update step, only store min_idx in the output array
        if sample_idx >= n_samples:
            return

        assignments_idx[sample_idx] = min_idx

    global_size = (math.ceil(n_samples / work_group_size)) * (work_group_size)
    return assignment[global_size, work_group_size]<|MERGE_RESOLUTION|>--- conflicted
+++ resolved
@@ -23,14 +23,14 @@
     work_group_size,
     dtype,
 ):
+    window_n_centroids = sub_group_size
+
     centroids_window_height = work_group_size // sub_group_size
     if centroids_window_height * sub_group_size != work_group_size:
         raise ValueError(
             "Expected work_group_size to be a multiple of sub_group_size but got "
             f"sub_group_size={sub_group_size} and work_group_size={work_group_size}"
         )
-
-    window_n_centroids = sub_group_size
 
     (
         initialize_window_of_centroids,
@@ -42,14 +42,8 @@
         n_clusters,
         centroids_window_height,
         window_n_centroids,
-<<<<<<< HEAD
-        "product",
-        dtype,
-=======
         ops="product",
         dtype=dtype,
-        work_group_size=work_group_size,
->>>>>>> ab777569
         initialize_window_of_centroids_half_l2_norms=True,
     )
 
@@ -124,9 +118,6 @@
                 dpex.barrier(dpex.CLK_LOCAL_MEM_FENCE)
 
                 accumulate_dot_products(
-<<<<<<< HEAD
-                    sample_idx, first_feature_idx, X_t, centroids_window, dot_products, is_last_feature_window, is_last_centroid_window
-=======
                     sample_idx,
                     first_feature_idx,
                     X_t,
@@ -134,7 +125,6 @@
                     dot_products,
                     is_last_feature_window,
                     is_last_centroid_window
->>>>>>> ab777569
                 )
 
                 first_feature_idx += centroids_window_height
