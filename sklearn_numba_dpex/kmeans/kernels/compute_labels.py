import math
from functools import lru_cache

import numpy as np
import numba_dpex as dpex

from ._base_kmeans_kernel_funcs import (
    make_pairwise_ops_base_kernel_funcs,
    make_update_closest_centroid_kernel_func,
)


# NB: refer to the definition of the main lloyd function for a more comprehensive
# inline commenting of the kernel.


@lru_cache
def make_label_assignment_fixed_window_kernel(
    n_samples,
    n_features,
    n_clusters,
    sub_group_size,
    work_group_size,
    dtype,
):
    window_n_centroids = sub_group_size

    centroids_window_height = work_group_size // sub_group_size
    if centroids_window_height * sub_group_size != work_group_size:
        raise ValueError(
            "Expected work_group_size to be a multiple of sub_group_size but got "
            f"sub_group_size={sub_group_size} and work_group_size={work_group_size}"
        )

    (
        initialize_window_of_centroids,
        load_window_of_centroids_and_features,
        accumulate_dot_products,
    ) = make_pairwise_ops_base_kernel_funcs(
        n_samples,
        n_features,
        n_clusters,
        centroids_window_height,
        window_n_centroids,
        ops="product",
        dtype=dtype,
<<<<<<< HEAD
=======
        work_group_size=work_group_size,
>>>>>>> 77cc7b0f
        initialize_window_of_centroids_half_l2_norms=True,
    )

    update_closest_centroid = make_update_closest_centroid_kernel_func(
        n_clusters, window_n_centroids
    )

    n_windows_for_centroids = math.ceil(n_clusters / window_n_centroids)
    n_windows_for_features = math.ceil(n_features / centroids_window_height)
    last_centroid_window_idx = n_windows_for_centroids - 1
    last_feature_window_idx = n_windows_for_features - 1

    centroids_window_shape = (centroids_window_height, (window_n_centroids + 1))

    inf = dtype(math.inf)
    zero_idx = np.int64(0)

    @dpex.kernel
    # fmt: off
    def assignment(
        X_t,                      # IN READ-ONLY   (n_features, n_samples)
        centroids_t,              # IN READ-ONLY   (n_features, n_clusters)
        centroids_half_l2_norm,   # IN             (n_clusters,)
        assignments_idx,          # OUT            (n_samples,)
    ):
    # fmt: on

        sample_idx = dpex.get_global_id(zero_idx)
        local_work_id = dpex.get_local_id(zero_idx)

        centroids_window = dpex.local.array(shape=centroids_window_shape, dtype=dtype)
        window_of_centroids_half_l2_norms = dpex.local.array(
            shape=window_n_centroids, dtype=dtype
        )
        dot_products = dpex.private.array(shape=window_n_centroids, dtype=dtype)

        first_centroid_idx = zero_idx

        min_idx = zero_idx
        min_sample_pseudo_inertia = inf

        window_loading_centroid_idx = local_work_id % window_n_centroids
        window_loading_feature_offset = local_work_id // window_n_centroids

<<<<<<< HEAD
        for _0 in range(n_windows_for_centroids):
            is_last_centroid_window = _0 == last_centroid_window_idx
=======
        for centroid_window_idx in range(n_windows_for_centroids):
            is_last_centroid_window = centroid_window_idx == last_centroid_window_idx

>>>>>>> 77cc7b0f
            initialize_window_of_centroids(
                local_work_id,
                first_centroid_idx,
                centroids_half_l2_norm,
                window_of_centroids_half_l2_norms,
                dot_products,
                is_last_centroid_window
            )

            loading_centroid_idx = first_centroid_idx + window_loading_centroid_idx

            first_feature_idx = zero_idx

<<<<<<< HEAD
            for _1 in range(n_windows_for_features):
                is_last_feature_window = _1 == last_feature_window_idx

=======
            for feature_windiw_idx in range(n_windows_for_features):
                is_last_feature_window = feature_windiw_idx == last_feature_window_idx
>>>>>>> 77cc7b0f
                load_window_of_centroids_and_features(
                    first_feature_idx,
                    loading_centroid_idx,
                    window_loading_centroid_idx,
                    window_loading_feature_offset,
                    centroids_t,
                    centroids_window,
                    is_last_feature_window
                )

                dpex.barrier(dpex.CLK_LOCAL_MEM_FENCE)

                accumulate_dot_products(
                    sample_idx,
                    first_feature_idx,
                    X_t,
                    centroids_window,
                    dot_products,
                    is_last_feature_window,
                    is_last_centroid_window
                )

                first_feature_idx += centroids_window_height

<<<<<<< HEAD
                dpex.barrier(dpex.CLK_LOCAL_MEM_FENCE)

=======
>>>>>>> 77cc7b0f
            min_idx, min_sample_pseudo_inertia = update_closest_centroid(
                first_centroid_idx,
                min_idx,
                min_sample_pseudo_inertia,
                window_of_centroids_half_l2_norms,
                dot_products,
                is_last_centroid_window
            )

            first_centroid_idx += window_n_centroids

            dpex.barrier(dpex.CLK_LOCAL_MEM_FENCE)

        # No update step, only store min_idx in the output array
        if sample_idx >= n_samples:
            return

        assignments_idx[sample_idx] = min_idx

    global_size = (math.ceil(n_samples / work_group_size)) * (work_group_size)
    return assignment[global_size, work_group_size]<|MERGE_RESOLUTION|>--- conflicted
+++ resolved
@@ -8,7 +8,6 @@
     make_pairwise_ops_base_kernel_funcs,
     make_update_closest_centroid_kernel_func,
 )
-
 
 # NB: refer to the definition of the main lloyd function for a more comprehensive
 # inline commenting of the kernel.
@@ -24,8 +23,8 @@
     dtype,
 ):
     window_n_centroids = sub_group_size
+    centroids_window_height = work_group_size // sub_group_size
 
-    centroids_window_height = work_group_size // sub_group_size
     if centroids_window_height * sub_group_size != work_group_size:
         raise ValueError(
             "Expected work_group_size to be a multiple of sub_group_size but got "
@@ -44,10 +43,6 @@
         window_n_centroids,
         ops="product",
         dtype=dtype,
-<<<<<<< HEAD
-=======
-        work_group_size=work_group_size,
->>>>>>> 77cc7b0f
         initialize_window_of_centroids_half_l2_norms=True,
     )
 
@@ -92,14 +87,9 @@
         window_loading_centroid_idx = local_work_id % window_n_centroids
         window_loading_feature_offset = local_work_id // window_n_centroids
 
-<<<<<<< HEAD
-        for _0 in range(n_windows_for_centroids):
-            is_last_centroid_window = _0 == last_centroid_window_idx
-=======
         for centroid_window_idx in range(n_windows_for_centroids):
             is_last_centroid_window = centroid_window_idx == last_centroid_window_idx
 
->>>>>>> 77cc7b0f
             initialize_window_of_centroids(
                 local_work_id,
                 first_centroid_idx,
@@ -113,14 +103,8 @@
 
             first_feature_idx = zero_idx
 
-<<<<<<< HEAD
-            for _1 in range(n_windows_for_features):
-                is_last_feature_window = _1 == last_feature_window_idx
-
-=======
             for feature_windiw_idx in range(n_windows_for_features):
                 is_last_feature_window = feature_windiw_idx == last_feature_window_idx
->>>>>>> 77cc7b0f
                 load_window_of_centroids_and_features(
                     first_feature_idx,
                     loading_centroid_idx,
@@ -128,7 +112,6 @@
                     window_loading_feature_offset,
                     centroids_t,
                     centroids_window,
-                    is_last_feature_window
                 )
 
                 dpex.barrier(dpex.CLK_LOCAL_MEM_FENCE)
@@ -142,14 +125,11 @@
                     is_last_feature_window,
                     is_last_centroid_window
                 )
-
+                
                 first_feature_idx += centroids_window_height
 
-<<<<<<< HEAD
                 dpex.barrier(dpex.CLK_LOCAL_MEM_FENCE)
 
-=======
->>>>>>> 77cc7b0f
             min_idx, min_sample_pseudo_inertia = update_closest_centroid(
                 first_centroid_idx,
                 min_idx,
@@ -160,7 +140,7 @@
             )
 
             first_centroid_idx += window_n_centroids
-
+            
             dpex.barrier(dpex.CLK_LOCAL_MEM_FENCE)
 
         # No update step, only store min_idx in the output array
