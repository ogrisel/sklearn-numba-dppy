--- conflicted
+++ resolved
@@ -113,14 +113,10 @@
 
     input_work_group_size = work_group_size
     work_group_size = _check_max_work_group_size(
-<<<<<<< HEAD
-        work_group_size, device, candidates_window_width * np.dtype(dtype).itemsize
-=======
         work_group_size,
         device,
         required_local_memory_per_item=candidates_window_width
         * np.dtype(dtype).itemsize,
->>>>>>> 9ca0559a
     )
 
     candidates_window_height = work_group_size // sub_group_size
