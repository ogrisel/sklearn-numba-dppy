--- conflicted
+++ resolved
@@ -217,24 +217,6 @@
                 # before going forward
                 dpex.barrier(dpex.CLK_LOCAL_MEM_FENCE)
 
-<<<<<<< HEAD
-                if return_inertia and _0 == zero_idx:
-                    X_l2_norm = _accumulate_dot_products_and_X_l2_norm(
-                        sample_idx,
-                        first_feature_idx,
-                        X_t,
-                        centroids_window,
-                        dot_products,
-                    )
-                else:
-                    _accumulate_dot_products(
-                        sample_idx,
-                        first_feature_idx,
-                        X_t,
-                        centroids_window,
-                        dot_products,
-                    )
-=======
                 _accumulate_dot_products(
                     sample_idx,
                     first_feature_idx,
@@ -242,7 +224,6 @@
                     centroids_window,
                     dot_products,
                 )
->>>>>>> d735d0f3
 
                 # When the next iteration starts work items will overwrite shared memory
                 # with new values, so before that we must wait for all reading
