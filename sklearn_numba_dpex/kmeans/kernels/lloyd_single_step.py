--- conflicted
+++ resolved
@@ -44,20 +44,6 @@
     # The height of the window on centroids (or, equivalently, the number of features
     # in the window), and the width (number of centroids in the window), are chosen
     # such that:
-<<<<<<< HEAD
-    # - the width is equal to the `sub_group_size`, which is the mininal size that
-    # optimizes IO patterns by having items in each sub group read contiguous memory
-    # slots, which can optimize IO bandwitch by trigerring coalescence of the read
-    # operations of each item in the sub group. Higher sizes would increase the
-    # pressure on private memory (since the size of the private array
-    # `dot_products` is equal to the width of the window) with no particular gain to
-    # expect.
-    # - the height is chosen such that the window counts `work_group_size` items.
-    # When a window is cooperatively loaded into shared memory by a work group, each
-    # work item is thus tasked with loading one and only one item.
-    # The number of items is `centroids_window_height * window_n_centroids =
-    # centroids_window_height * sub_group_size`
-=======
     #   - the width is equal to the `sub_group_size`, which is the minimal size that
     #     optimizes IO patterns by having items in each sub group read contiguous
     #     memory slots.  This configuration can optimize IO bandwidth by triggering
@@ -70,7 +56,6 @@
     #     each work item is thus tasked with loading one and only one item. The number
     #     of items is: `centroids_window_height * window_n_centroids`, i.e.
     #     `centroids_window_height * sub_group_size`
->>>>>>> 6f33bc72
     window_n_centroids = sub_group_size
     centroids_window_height = work_group_size // sub_group_size
 
