<<<<<<< HEAD
import math
=======
import warnings
>>>>>>> e7a8d352

import dpctl.tensor as dpt
import numpy as np

from sklearn_numba_dpex.common._utils import (
    _divide_by,
    _get_global_mem_cache_size,
    _get_sequential_processing_device,
    _minus,
    _plus,
    _square,
)
from sklearn_numba_dpex.common.kernels import (
    make_apply_elementwise_func,
    make_broadcast_division_1d_2d_axis0_kernel,
    make_broadcast_ops_1d_2d_axis1_kernel,
    make_half_l2_norm_2d_axis0_kernel,
    make_initialize_to_zeros_kernel,
)
from sklearn_numba_dpex.common.random import (
    create_xoroshiro128pp_states,
    get_random_raw,
)
<<<<<<< HEAD
from sklearn_numba_dpex.common.topk import topk_idx
=======
from sklearn_numba_dpex.common.reductions import (
    make_argmin_reduction_1d_kernel,
    make_sum_reduction_2d_kernel,
)
>>>>>>> e7a8d352
from sklearn_numba_dpex.kmeans.kernels import (
    make_centroid_shifts_kernel,
    make_compute_euclidean_distances_fixed_window_kernel,
    make_compute_inertia_kernel,
    make_get_nb_distinct_clusters_kernel,
    make_is_same_clustering_kernel,
    make_kmeansplusplus_init_kernel,
    make_kmeansplusplus_single_step_fixed_window_kernel,
    make_label_assignment_fixed_window_kernel,
    make_lloyd_single_step_fixed_window_kernel,
    make_reduce_centroid_data_kernel,
    make_relocate_empty_clusters_kernel,
    make_sample_center_candidates_kernel,
)


def lloyd(
    X_t,
    sample_weight,
    centroids_t,
    use_uniform_weights,
    max_iter=300,
    verbose=False,
    tol=1e-4,
):
    n_features, n_samples = X_t.shape
    n_clusters = centroids_t.shape[1]
    compute_dtype = X_t.dtype.type

    device = X_t.device.sycl_device
    max_work_group_size = device.max_work_group_size
    sub_group_size = min(device.sub_group_sizes)
    global_mem_cache_size = _get_global_mem_cache_size(device)

    # The following parameter controls the fraction of the device global cache memory
    # that can be relied upon to reduce the probability of collision of atomic
    # ops during execution (see `lloyd_single_step` kernel for more information). The
    # following value has been chosen empirically and it might be beneficial to test it
    # further on different hardware.
    centroids_private_copies_max_cache_occupancy = 0.7

    # Create a set of kernels
    (
        n_centroids_private_copies,
        fused_lloyd_fixed_window_single_step_kernel,
    ) = make_lloyd_single_step_fixed_window_kernel(
        n_samples,
        n_features,
        n_clusters,
        # NB: the assignments are needed if verbose=True, and for strict convergence
        # checking. If systematic strict convergence checking is disabled in the future,
        # if could be set to False when verbose=False (thus marginally improving
        # performance).
        return_assignments=True,
        check_strict_convergence=True,
        sub_group_size=sub_group_size,
        global_mem_cache_size=global_mem_cache_size,
        centroids_private_copies_max_cache_occupancy=centroids_private_copies_max_cache_occupancy,  # noqa
        work_group_size="max",
        dtype=compute_dtype,
        device=device,
    )

    assignment_fixed_window_kernel = make_label_assignment_fixed_window_kernel(
        n_samples,
        n_features,
        n_clusters,
        sub_group_size=sub_group_size,
        work_group_size="max",
        dtype=compute_dtype,
        device=device,
    )

    compute_inertia_kernel = make_compute_inertia_kernel(
        n_samples, n_features, max_work_group_size, compute_dtype
    )

    reset_cluster_sizes_private_copies_kernel = make_initialize_to_zeros_kernel(
        shape=(n_centroids_private_copies, n_clusters),
        work_group_size=max_work_group_size,
        dtype=compute_dtype,
    )

    reset_centroids_private_copies_kernel = make_initialize_to_zeros_kernel(
        shape=(n_centroids_private_copies, n_features, n_clusters),
        work_group_size=max_work_group_size,
        dtype=compute_dtype,
    )

    broadcast_division_kernel = make_broadcast_division_1d_2d_axis0_kernel(
        shape=(n_features, n_clusters),
        work_group_size=max_work_group_size,
    )

    compute_centroid_shifts_kernel = make_centroid_shifts_kernel(
        n_clusters=n_clusters,
        n_features=n_features,
        work_group_size=max_work_group_size,
        dtype=compute_dtype,
    )

    half_l2_norm_kernel = make_half_l2_norm_2d_axis0_kernel(
        (n_features, n_clusters),
        work_group_size=max_work_group_size,
        dtype=compute_dtype,
    )

    reduce_inertia_kernel = make_sum_reduction_2d_kernel(
        shape=(n_samples,),
        work_group_size="max",
        device=device,
        dtype=compute_dtype,
    )

    reduce_centroid_shifts_kernel = make_sum_reduction_2d_kernel(
        shape=(n_clusters,),
        work_group_size="max",
        device=device,
        dtype=compute_dtype,
    )

    reduce_centroid_data_kernel = make_reduce_centroid_data_kernel(
        n_centroids_private_copies=n_centroids_private_copies,
        n_features=n_features,
        n_clusters=n_clusters,
        work_group_size=max_work_group_size,
        dtype=compute_dtype,
    )

    # Allocate the necessary memory in the device global memory
    new_centroids_t = dpt.empty_like(centroids_t, device=device)
    centroids_half_l2_norm = dpt.empty(n_clusters, dtype=compute_dtype, device=device)
    cluster_sizes = dpt.empty(n_clusters, dtype=compute_dtype, device=device)
    centroid_shifts = dpt.empty(n_clusters, dtype=compute_dtype, device=device)
    # NB: the same buffer is used for those two arrays because it is never needed
    # to store those simultaneously in memory.
    sq_dist_to_nearest_centroid = per_sample_inertia = dpt.empty(
        n_samples, dtype=compute_dtype, device=device
    )

    new_assignments_idx = dpt.empty(n_samples, dtype=np.uint32, device=device)
    assignments_idx = dpt.empty(n_samples, dtype=np.uint32, device=device)

    new_centroids_t_private_copies = dpt.empty(
        (n_centroids_private_copies, n_features, n_clusters),
        dtype=compute_dtype,
        device=device,
    )
    cluster_sizes_private_copies = dpt.empty(
        (n_centroids_private_copies, n_clusters),
        dtype=compute_dtype,
        device=device,
    )
    empty_clusters_list = dpt.empty(n_clusters, dtype=np.uint32, device=device)

    # n_empty_clusters_ is a scalar handled in kernels via a one-element array.
    n_empty_clusters = dpt.empty(1, dtype=np.int32, device=device)

    # allocation of one scalar where we store the result of strict convergence check
    strict_convergence_status = dpt.empty(1, dtype=np.uint32, device=device)

    verbose = bool(verbose)

    # The loop
    n_iteration = 0
    # See the main loop for a more elaborate note about checking "strict convergence"
    strict_convergence = False
    centroid_shifts_sum = np.inf

    # TODO: Investigate possible speedup with a custom dpctl queue with a custom
    # DAG of events and a final single "wait"
    while (n_iteration < max_iter) and (centroid_shifts_sum > tol):
        half_l2_norm_kernel(
            centroids_t,
            # OUT:
            centroids_half_l2_norm,
        )

        reset_cluster_sizes_private_copies_kernel(cluster_sizes_private_copies)
        reset_centroids_private_copies_kernel(new_centroids_t_private_copies)
        n_empty_clusters[0] = np.int32(0)

        # TODO: implement special case where only one copy is needed
        fused_lloyd_fixed_window_single_step_kernel(
            X_t,
            sample_weight,
            centroids_t,
            centroids_half_l2_norm,
            assignments_idx,
            # OUT:
            new_assignments_idx,
            strict_convergence_status,
            new_centroids_t_private_copies,
            cluster_sizes_private_copies,
        )

        reduce_centroid_data_kernel(
            cluster_sizes_private_copies,
            new_centroids_t_private_copies,
            # OUT:
            cluster_sizes,
            new_centroids_t,
            empty_clusters_list,
            n_empty_clusters,
        )

        if verbose:
            # ???: verbosity comes at the cost of performance since it triggers
            # computing exact inertia at each iteration. Shouldn't this be
            # documented ?
            compute_inertia_kernel(
                X_t,
                sample_weight,
                new_centroids_t,
                new_assignments_idx,
                # OUT:
                per_sample_inertia,
            )
            inertia, *_ = dpt.asnumpy(reduce_inertia_kernel(per_sample_inertia))
            print(f"Iteration {n_iteration}, inertia {inertia:5.3e}")

        n_empty_clusters_ = int(n_empty_clusters[0])
        if n_empty_clusters_ > 0:
            # NB: empty cluster very rarely occurs, and it's more efficient to
            # compute inertia and labels only after occurrences have been detected
            # at the cost of an additional pass on data, rather than computing
            # inertia by default during the first pass on data in case there's an
            # empty cluster.

            # if verbose is True and if sample_weight is uniform, distances to
            # closest centroids already have been computed in the main kernel
            if not verbose or not use_uniform_weights:
                # Note that we intentionally we pass unit weights instead of
                # sample_weight so that per_sample_inertia will be updated to the
                # (unweighted) squared distance to the nearest centroid.
                compute_inertia_kernel(
                    X_t,
                    dpt.ones_like(sample_weight),
                    centroids_t,
                    new_assignments_idx,
                    # OUT:
                    sq_dist_to_nearest_centroid,
                )

            _relocate_empty_clusters(
                n_empty_clusters_,
                X_t,
                sample_weight,
                new_centroids_t,
                cluster_sizes,
                new_assignments_idx,
                empty_clusters_list,
                sq_dist_to_nearest_centroid,
                per_sample_inertia,
                max_work_group_size,
            )

        # Change `new_centroids_t` inplace
        broadcast_division_kernel(new_centroids_t, cluster_sizes)

        # ???: unlike sklearn, sklearn_intelex checks that pseudo_inertia decreases
        # and keep an additional copy of centroids that is updated only if the
        # value of the pseudo_inertia is smaller than all the past values.
        #
        # (the check should not be needed because we have theoritical guarantee
        # that inertia decreases, if it doesn't it should only be because of
        # rounding errors ?)
        #
        # To this purpose this code could be inserted here:
        #
        # if pseudo_inertia < best_pseudo_inertia:
        #     best_pseudo_inertia = pseudo_inertia
        #     copyto_kernel(centroids_t, best_centroids_t)
        #
        # Note that what that is saved as "best centroid" is the array before the
        # update, to which the pseudo inertia that is computed at this iteration
        # refers. For this reason, this strategy is not compatible with sklearn
        # unit tests, that consider new_centroids_t (the array after the update)
        # to be the best centroids at each iteration.
        centroids_t, new_centroids_t = (new_centroids_t, centroids_t)

        # ???: if two successive assignations have been computed equal, it's called
        # "strict convergence" and means that the algorithm has converged and can't get
        # better (since same assignments will produce the same centroid updates, which
        # will produce the same assignments, and so on..). scikit-learn decides to
        # check for strict convergence at each iteration, but that sounds expensive
        # since for each iteration it requires writing assignments in memory and
        # comparing it to the previous assignments.

        # Providing the user chooses a sensible value for `tol`, wouldn't the cost of
        # this check be in general greater than what the benefits ?

        # When `tol == 0` it is easy to see that lloyd can indeed fail to stop at the
        # right time due to numerical errors, and that strict convergence checking is
        # good. For the general case, it seems detrimental to performance, for little
        # gain except in case of, maybe, extremely imbalanced input data distribution.
        # Thus, shouldnt strict convergence checking be enabled only if `tol == 0` ?
        # (which is, moreover, the only case where strict convergence really is tested
        # in scikit learn)

        # For now the exact same behavior than scikit-learn's is mimicked.

        # See: https://github.com/scikit-learn/scikit-learn/issues/25716

        assignments_idx, new_assignments_idx = (
            new_assignments_idx,
            assignments_idx,
        )

        n_iteration += 1

        if n_iteration > 1:
            strict_convergence, *_ = strict_convergence_status
            if strict_convergence:
                break
            strict_convergence_status[0] = np.uint32(1)

        compute_centroid_shifts_kernel(
            centroids_t,
            new_centroids_t,
            # OUT:
            centroid_shifts,
        )

        centroid_shifts_sum, *_ = reduce_centroid_shifts_kernel(centroid_shifts)
        # Use numpy type to work around https://github.com/IntelPython/dpnp/issues/1238
        centroid_shifts_sum = compute_dtype(centroid_shifts_sum)

    if verbose:
        converged_at = n_iteration - 1
        if strict_convergence or (centroid_shifts_sum == 0):  # NB: possible if tol = 0
            print(f"Converged at iteration {converged_at}: strict convergence.")

        elif centroid_shifts_sum <= tol:
            print(
                f"Converged at iteration {converged_at}: center shift "
                f"{centroid_shifts_sum} within tolerance {tol}."
            )

    # Finally, run an assignment kernel to compute the assignments to the best
    # centroids found, along with the exact inertia.
    half_l2_norm_kernel(
        centroids_t,
        # OUT:
        centroids_half_l2_norm,
    )

    # NB: inertia and labels could be computed in a single fused kernel, however,
    # re-using the quantity Q = ((1/2)c^2 - <x.c>) that is computed in the
    # assignment kernel to compute distances to closest centroids to evaluate
    # |x|^2 - 2 * Q leads to numerical instability, we prefer evaluating the
    # expression |x-c|^2 which is stable but requires an additional pass on the
    # data.
    # See https://github.com/soda-inria/sklearn-numba-dpex/issues/28
    assignment_fixed_window_kernel(
        X_t,
        centroids_t,
        centroids_half_l2_norm,
        # OUT:
        assignments_idx,
    )

    compute_inertia_kernel(
        X_t,
        sample_weight,
        centroids_t,
        assignments_idx,
        # OUT:
        per_sample_inertia,
    )

    # inertia = per_sample_inertia.sum()
    inertia = dpt.asnumpy(reduce_inertia_kernel(per_sample_inertia))
    # inertia is now a 1-sized numpy array, we transform it into a scalar:
    inertia = inertia[0]

    return assignments_idx, inertia, centroids_t, n_iteration


def _relocate_empty_clusters(
    n_empty_clusters,
    X_t,
    sample_weight,
    centroids_t,
    cluster_sizes,
    assignments_idx,
    empty_clusters_list,
    sq_dist_to_nearest_centroid,
    per_sample_inertia,
    work_group_size,
):
    compute_dtype = X_t.dtype.type
    n_features, n_samples = X_t.shape

    samples_far_from_center = topk_idx(sq_dist_to_nearest_centroid, n_empty_clusters)

    # Centroids of empty clusters are relocated to samples in X that are the
    # farthest from their respective centroids. new_centroids_t is updated
    # accordingly.
    relocate_empty_clusters_kernel = make_relocate_empty_clusters_kernel(
        n_empty_clusters,
        n_features,
        work_group_size,
        compute_dtype,
    )

    relocate_empty_clusters_kernel(
        X_t,
        sample_weight,
        assignments_idx,
        samples_far_from_center,
        empty_clusters_list,
        # OUT
        per_sample_inertia,
        centroids_t,
        cluster_sizes,
    )


def prepare_data_for_lloyd(X_t, init, tol, sample_weight, copy_x):
    """It can be more numerically accurate to center the data first. If copy_x is True,
    then the original data is not modified. If False, the original data is modified,
    and put back later on (see `restore_data_after_lloyd`), but small numerical
    differences may be introduced by subtracting and then adding the data mean. Note
    that if the original data is not C-contiguous, a copy will be made even if copy_x
    is False."""

    n_features, n_samples = X_t.shape
    compute_dtype = X_t.dtype.type

    device = X_t.device.sycl_device
    max_work_group_size = device.max_work_group_size
    sub_group_size = min(device.sub_group_sizes)

    sum_axis1_kernel = make_sum_reduction_2d_kernel(
        X_t.shape,
        axis=1,
        work_group_size="max",
        device=device,
        dtype=compute_dtype,
        sub_group_size=sub_group_size,
    )

    elementwise_divide_by_n_samples_fn = _divide_by(compute_dtype(n_samples))

    divide_by_n_samples_kernel = make_apply_elementwise_func(
        (n_features,),
        elementwise_divide_by_n_samples_fn,
        max_work_group_size,
    )

    # At the time of writing this code, dpnp does not support functions (like `==`
    # operator) that would help computing `X_mean_is_zeroed` in a simpler
    # manner.
    # TODO: if dpnp support extends to relevant features, use it instead ?
    sum_of_squares_kernel = make_sum_reduction_2d_kernel(
        shape=(n_features,),
        work_group_size="max",
        device=device,
        dtype=compute_dtype,
        fused_elementwise_func=_square,
    )

    X_mean = sum_axis1_kernel(X_t)[:, 0]

    # Change `X_mean` inplace
    divide_by_n_samples_kernel(X_mean)

    X_sum_squared = sum_of_squares_kernel(X_mean)[0]
    X_mean_is_zeroed = float(X_sum_squared) == 0.0

    if X_mean_is_zeroed:
        # If the data is already centered, there's no need to perform shift/unshift
        # steps. In this case, X_mean is set to None, thus carrying the information
        # that the data was already centered, and the shift/unshift steps will be
        # skipped.
        X_mean = None
    else:
        # subtract the mean of x for more accurate distance computations
        X_t = dpt.asarray(X_t, copy=copy_x)
        broadcast_X_minus_X_mean = make_broadcast_ops_1d_2d_axis1_kernel(
            (n_features, n_samples),
            ops=_minus,
            work_group_size=max_work_group_size,
        )

        # Change `X_t` inplace
        broadcast_X_minus_X_mean(X_t, X_mean)

        if isinstance(init, dpt.usm_ndarray):
            n_clusters = init.shape[1]
            broadcast_init_minus_X_mean = make_broadcast_ops_1d_2d_axis1_kernel(
                (n_features, n_clusters),
                ops=_minus,
                work_group_size=max_work_group_size,
            )
            # Change `init` inplace
            broadcast_init_minus_X_mean(init, X_mean)

    n_items = n_features * n_samples

    variance_kernel = make_sum_reduction_2d_kernel(
        shape=(n_items,),
        work_group_size="max",
        device=device,
        dtype=compute_dtype,
        fused_elementwise_func=_square,
    )

    variance = variance_kernel(dpt.reshape(X_t, -1))
    # Use numpy type to work around https://github.com/IntelPython/dpnp/issues/1238
    tol = (dpt.asnumpy(variance)[0] / (n_features * n_samples)) * tol

    # check if sample_weight is uniform
    # At the time of writing this code, dpnp does not support functions (like `==`
    # operator) that would help computing `sample_weight_is_uniform` in a simpler
    # manner.
    # TODO: if dpnp support extends to relevant features, use it instead ?
    sum_sample_weight_kernel = make_sum_reduction_2d_kernel(
        shape=(n_samples,),
        work_group_size="max",
        device=device,
        dtype=compute_dtype,
    )

    sample_weight_sum = compute_dtype(sum_sample_weight_kernel(sample_weight)[0])
    sample_weight_is_uniform = sample_weight_sum == (
        compute_dtype(sample_weight[0]) * n_samples
    )

    return X_t, X_mean, init, tol, sample_weight_is_uniform


def restore_data_after_lloyd(X_t, best_centers_t, X_mean, copy_x):
    """X_mean, the feature wise mean of X prior to the centerings of X and centers in
    `prepare_data_for_lloyd`, is re-added to X and centers.
    """
    if X_mean is None:
        # X and best_centers_t aren't translated back.
        return

    n_features, n_samples = X_t.shape
    n_clusters = best_centers_t.shape[1]

    device = X_t.device.sycl_device
    max_work_group_size = device.max_work_group_size

    best_centers_t = dpt.asarray(best_centers_t, copy=False)
    broadcast_init_plus_X_mean = make_broadcast_ops_1d_2d_axis1_kernel(
        (n_features, n_clusters),
        ops=_plus,
        work_group_size=max_work_group_size,
    )
    # Change `best_centers_t` inplace
    broadcast_init_plus_X_mean(best_centers_t, X_mean)

    # NB: copy_x being set to False does not mean that no copy actually happened, only
    # that no copy was forced if it was not necessary with respect to what device,
    # dtype and order that are required at compute time. Nevertheless, there's no
    # simple way to check if a copy happened without assumptions on the type of the raw
    # input submitted by the user, but at the moment it is unknown what those
    # assumptions could be. As a result, the following instructions are ran every time,
    # even if it isn't useful when a copy has been made.
    # TODO: is there a set of assumptions that exhaustively describes the set of
    # accepted inputs, and also enables checking if a copy happened or not in a simple
    # way ?
    if not copy_x:
        X_t = dpt.asarray(X_t, copy=False)
        broadcast_X_plus_X_mean = make_broadcast_ops_1d_2d_axis1_kernel(
            (n_features, n_samples),
            ops=_plus,
            work_group_size=max_work_group_size,
        )
        # Change X_t inplace
        broadcast_X_plus_X_mean(X_t, X_mean)


def is_same_clustering(labels1, labels2, n_clusters):
    """Check if two arrays of labels are the same up to a permutation of the labels"""
    device = labels1.device.sycl_device

    is_same_clustering_kernel = make_is_same_clustering_kernel(
        n_samples=labels1.shape[0],
        n_clusters=n_clusters,
        work_group_size=device.max_work_group_size,
        device=device,
    )
    return is_same_clustering_kernel(labels1, labels2)


def get_nb_distinct_clusters(labels, n_clusters):
    device = labels.device.sycl_device

    get_nb_distinct_clusters_kernel = make_get_nb_distinct_clusters_kernel(
        n_samples=labels.shape[0],
        n_clusters=n_clusters,
        work_group_size=device.max_work_group_size,
        device=device,
    )

    clusters_seen = dpt.zeros(sh=(n_clusters,), dtype=np.int32, device=device)

    nb_distinct_clusters = dpt.zeros(sh=(1,), dtype=np.int32, device=device)

    get_nb_distinct_clusters_kernel(
        labels,
        clusters_seen,
        # OUT
        nb_distinct_clusters,
    )

    # Use numpy type to work around https://github.com/IntelPython/dpnp/issues/1238
    return dpt.asnumpy(nb_distinct_clusters[0])


def get_labels_inertia(X_t, centroids_t, sample_weight, with_inertia):
    compute_dtype = X_t.dtype.type
    n_features, n_samples = X_t.shape
    n_clusters = centroids_t.shape[1]
    device = X_t.device.sycl_device
    max_work_group_size = device.max_work_group_size
    sub_group_size = min(device.sub_group_sizes)

    label_assignment_fixed_window_kernel = make_label_assignment_fixed_window_kernel(
        n_samples,
        n_features,
        n_clusters,
        sub_group_size=sub_group_size,
        work_group_size="max",
        dtype=compute_dtype,
        device=device,
    )

    half_l2_norm_kernel = make_half_l2_norm_2d_axis0_kernel(
        (n_features, n_clusters),
        work_group_size=max_work_group_size,
        dtype=compute_dtype,
    )

    centroids_half_l2_norm = dpt.empty(n_clusters, dtype=compute_dtype, device=device)
    assignments_idx = dpt.empty(n_samples, dtype=np.uint32, device=device)

    half_l2_norm_kernel(
        centroids_t,
        # OUT
        centroids_half_l2_norm,
    )

    label_assignment_fixed_window_kernel(
        X_t,
        centroids_t,
        centroids_half_l2_norm,
        # OUT
        assignments_idx,
    )

    if not with_inertia:
        return assignments_idx, None

    compute_inertia_kernel = make_compute_inertia_kernel(
        n_samples, n_features, max_work_group_size, compute_dtype
    )

    reduce_inertia_kernel = make_sum_reduction_2d_kernel(
        shape=(n_samples,),
        work_group_size="max",
        device=device,
        dtype=compute_dtype,
    )

    per_sample_inertia = dpt.empty(n_samples, dtype=compute_dtype, device=device)

    compute_inertia_kernel(
        X_t,
        sample_weight,
        centroids_t,
        assignments_idx,
        # OUT
        per_sample_inertia,
    )

    # inertia = per_sample_inertia.sum()
    inertia = dpt.asnumpy(reduce_inertia_kernel(per_sample_inertia))

    return assignments_idx, inertia


def get_euclidean_distances(X_t, Y_t):
    compute_dtype = X_t.dtype.type
    n_features, n_samples = X_t.shape
    n_clusters = Y_t.shape[1]
    device = X_t.device.sycl_device
    sub_group_size = min(device.sub_group_sizes)

    euclidean_distances_fixed_window_kernel = (
        make_compute_euclidean_distances_fixed_window_kernel(
            n_samples,
            n_features,
            n_clusters,
            sub_group_size=sub_group_size,
            work_group_size="max",
            dtype=compute_dtype,
            device=device,
        )
    )

    euclidean_distances_t = dpt.empty(
        (n_clusters, n_samples), dtype=compute_dtype, device=device
    )

    euclidean_distances_fixed_window_kernel(
        X_t,
        Y_t,
        # OUT
        euclidean_distances_t,
    )

    return euclidean_distances_t.T


def kmeans_plusplus(
    X_t,
    sample_weight,
    n_clusters,
    random_state,
):
    compute_dtype = X_t.dtype.type
    n_features, n_samples = X_t.shape
    device = X_t.device.sycl_device
    max_work_group_size = device.max_work_group_size
    sub_group_size = min(device.sub_group_sizes)

    # NB: the implementation differs from sklearn implementation with regards to
    # sample_weight, which is ignored in sklearn, but used here.
    # TODO: check that this implementation is correct when samples weights aren't
    # uniform.

    # Same retrial heuristic as scikit-learn (at least until <1.2)
    n_local_trials = 2 + int(np.log(n_clusters))

    (
        sequential_processing_device,
        sequential_processing_on_different_device,
    ) = _get_sequential_processing_device(device)

    kmeansplusplus_init_kernel = make_kmeansplusplus_init_kernel(
        n_samples,
        n_features,
        max_work_group_size,
        compute_dtype,
    )

    (
        kmeansplusplus_single_step_fixed_window_kernel
    ) = make_kmeansplusplus_single_step_fixed_window_kernel(
        n_samples,
        n_features,
        n_local_trials,
        sub_group_size,
        work_group_size="max",
        dtype=compute_dtype,
        device=device,
    )

    select_best_candidate_kernel = make_argmin_reduction_1d_kernel(
        n_local_trials,
        work_group_size="max",
        device=device,
        dtype=compute_dtype,
    )

    reduce_potential_1d_kernel = make_sum_reduction_2d_kernel(
        shape=(n_samples,),
        work_group_size="max",
        device=device,
        dtype=compute_dtype,
    )

    reduce_potential_2d_kernel = make_sum_reduction_2d_kernel(
        shape=(n_local_trials, n_samples),
        axis=1,
        work_group_size="max",
        device=device,
        dtype=compute_dtype,
    )

    random_state = create_xoroshiro128pp_states(
        n_local_trials,
        seed=random_state,
        device=sequential_processing_device,
    )
<<<<<<< HEAD
    if sequential_processing_on_different_device:
        new_work_group_size = sequential_processing_device.max_work_group_size
        new_global_size = (
            math.ceil(
                sample_center_candidates_kernel.global_size[0] / new_work_group_size
            )
            * new_work_group_size
        )
        sample_center_candidates_kernel = sample_center_candidates_kernel.configure(
            sycl_queue=random_state.sycl_queue,
            global_size=[new_global_size],
            local_size=[new_work_group_size],
        )
=======
    if from_cpu_to_device:
        sampling_work_group_size = cpu_device.max_work_group_size
    else:
        sampling_work_group_size = max_work_group_size

    sample_center_candidates_kernel = make_sample_center_candidates_kernel(
        n_samples,
        n_local_trials,
        sampling_work_group_size,
        compute_dtype,
    )
>>>>>>> e7a8d352

    centers_t = dpt.empty(
        sh=(n_features, n_clusters), dtype=compute_dtype, device=device
    )

    center_indices = dpt.full((n_clusters,), -1, dtype=np.int32)

    sq_distances_t = dpt.empty(
        sh=(n_local_trials, n_samples), dtype=compute_dtype, device=device
    )

    closest_dist_sq = dpt.empty(sh=(n_samples,), dtype=compute_dtype, device=device)

    candidate_ids = dpt.empty(sh=(n_local_trials,), dtype=np.int32, device=device)

    # Pick first center randomly
    # Use numpy type to work around https://github.com/IntelPython/dpnp/issues/1238
    random_uint64 = dpt.asnumpy(get_random_raw(random_state))[0]
    starting_center_id = random_uint64 % np.uint64(n_samples)
    center_indices[0] = np.int32(starting_center_id)

    # track index of point, initialize list of closest distances and calculate
    # current potential
    kmeansplusplus_init_kernel(
        X_t,
        sample_weight,
        # OUT
        centers_t,
        center_indices,
        closest_dist_sq,
    )
    total_potential = reduce_potential_1d_kernel(closest_dist_sq)

    # Pick the remaining n_clusters-1 points
    for c in range(1, n_clusters):
        # First, let's sample indices of candidates using a empirical cumulative
        # density function built using the potential of the samples and squared
        # distances to each sample's closest centroids.

        # NB: this step consists in highly sequential instructions that can only
        # be parallelized in n_local_trials threads, it's up to 50x faster to run it
        # on CPU, and becomes the bottleneck if ran on GPU. Depending on hardware
        # and weight of data transfers, are there cases where it would be more
        # efficient to keep it on GPU ?
        # ???: would it be bad to sample the sample weight once outside the loop and
        # reuse it at each iteration ?
        if sequential_processing_on_different_device:
            candidate_ids = candidate_ids.to_device(sequential_processing_device)

            sample_center_candidates_kernel(
                closest_dist_sq.to_device(sequential_processing_device),
                total_potential.to_device(sequential_processing_device),
                # OUT
                random_state,
                candidate_ids,
            )
            candidate_ids = candidate_ids.to_device(device)
        else:
            sample_center_candidates_kernel(
                closest_dist_sq,
                total_potential,
                # OUT
                random_state,
                candidate_ids,
            )

        # Now, for each (sample, candidate)-pair, compute the minimum between
        # their distance and the previous minimum.

        # XXX: at the cost of one additional pass on data, we could avoid storing
        # entirely distance_to_candidates_t in memory, and save
        # `dtype.nbytes * n_local_trials * n_sample` bytes in memory.
        # Which is better ?
        kmeansplusplus_single_step_fixed_window_kernel(
            X_t,
            sample_weight,
            candidate_ids,
            closest_dist_sq,
            # OUT
            sq_distances_t,
        )

        candidate_potentials = reduce_potential_2d_kernel(sq_distances_t)[:, 0]
        # Use numpy type to work around https://github.com/IntelPython/dpnp/issues/1238
        best_candidate = dpt.asnumpy(
            select_best_candidate_kernel(candidate_potentials)
        )[0]

        total_potential = candidate_potentials[best_candidate : (best_candidate + 1)]

        # Pick the c-th centroid and update the distance
        # to the closest centroid for each sample.
        closest_dist_sq = sq_distances_t[best_candidate, :]
        center_index = candidate_ids[best_candidate]
        centers_t[:, c] = X_t[:, center_index]
        center_indices[c] = center_index

    return centers_t, center_indices<|MERGE_RESOLUTION|>--- conflicted
+++ resolved
@@ -1,9 +1,3 @@
-<<<<<<< HEAD
-import math
-=======
-import warnings
->>>>>>> e7a8d352
-
 import dpctl.tensor as dpt
 import numpy as np
 
@@ -26,14 +20,11 @@
     create_xoroshiro128pp_states,
     get_random_raw,
 )
-<<<<<<< HEAD
-from sklearn_numba_dpex.common.topk import topk_idx
-=======
 from sklearn_numba_dpex.common.reductions import (
     make_argmin_reduction_1d_kernel,
     make_sum_reduction_2d_kernel,
 )
->>>>>>> e7a8d352
+from sklearn_numba_dpex.common.topk import topk_idx
 from sklearn_numba_dpex.kmeans.kernels import (
     make_centroid_shifts_kernel,
     make_compute_euclidean_distances_fixed_window_kernel,
@@ -466,7 +457,6 @@
 
     device = X_t.device.sycl_device
     max_work_group_size = device.max_work_group_size
-    sub_group_size = min(device.sub_group_sizes)
 
     sum_axis1_kernel = make_sum_reduction_2d_kernel(
         X_t.shape,
@@ -474,7 +464,6 @@
         work_group_size="max",
         device=device,
         dtype=compute_dtype,
-        sub_group_size=sub_group_size,
     )
 
     elementwise_divide_by_n_samples_fn = _divide_by(compute_dtype(n_samples))
@@ -825,23 +814,8 @@
         seed=random_state,
         device=sequential_processing_device,
     )
-<<<<<<< HEAD
     if sequential_processing_on_different_device:
-        new_work_group_size = sequential_processing_device.max_work_group_size
-        new_global_size = (
-            math.ceil(
-                sample_center_candidates_kernel.global_size[0] / new_work_group_size
-            )
-            * new_work_group_size
-        )
-        sample_center_candidates_kernel = sample_center_candidates_kernel.configure(
-            sycl_queue=random_state.sycl_queue,
-            global_size=[new_global_size],
-            local_size=[new_work_group_size],
-        )
-=======
-    if from_cpu_to_device:
-        sampling_work_group_size = cpu_device.max_work_group_size
+        sampling_work_group_size = sequential_processing_device.max_work_group_size
     else:
         sampling_work_group_size = max_work_group_size
 
@@ -851,7 +825,6 @@
         sampling_work_group_size,
         compute_dtype,
     )
->>>>>>> e7a8d352
 
     centers_t = dpt.empty(
         sh=(n_features, n_clusters), dtype=compute_dtype, device=device
