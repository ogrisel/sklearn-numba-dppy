import math
import warnings
from functools import lru_cache

import numpy as np
import dpctl.tensor as dpt
import dpctl
import dpnp
from sklearn.exceptions import DataConversionWarning

from sklearn_numba_dpex.device import DeviceParams

from sklearn_numba_dpex.common.random import (
    get_random_raw,
    create_xoroshiro128pp_states,
)

from sklearn_numba_dpex.common.kernels import (
    make_initialize_to_zeros_2d_kernel,
    make_initialize_to_zeros_3d_kernel,
    make_broadcast_division_1d_2d_kernel,
    make_half_l2_norm_2d_axis0_kernel,
    make_sum_reduction_2d_axis1_kernel,
    make_argmin_reduction_1d_kernel,
)

from sklearn_numba_dpex.kmeans.kernels import (
    make_lloyd_single_step_fixed_window_kernel,
    make_compute_euclidean_distances_fixed_window_kernel,
    make_label_assignment_fixed_window_kernel,
    make_compute_inertia_kernel,
    make_kmeansplusplus_init_kernel,
    make_sample_center_candidates_kernel,
    make_kmeansplusplus_single_step_fixed_window_kernel,
    make_relocate_empty_clusters_kernel,
    make_select_samples_far_from_centroid_kernel,
    make_centroid_shifts_kernel,
    make_reduce_centroid_data_kernel,
)

from sklearn_numba_dpex.common._utils import check_power_of_2


class _IgnoreSampleWeight:
    pass


@lru_cache
class KMeansDriver:
    """GPU optimized implementation of Lloyd's k-means.

    The current implementation is called "fused fixed", it consists in a sliding window
    of fixed size on the value of the centroids that work items use to accumulate the
    distances of a given sample to each centroids. It is followed, in a same kernel, by
    an update of new centroids in a context of memory privatization to avoid a too high
    cost of atomic operations.

    This class instantiates into a callable that mimics the interface of sklearn's
    private function `_kmeans_single_lloyd` .

    Parameters
    ----------
    global_mem_cache_size : int
        Size in bytes of the size of the global memory cache size. If None, the value
        will be automatically fetched with dpctl. It is used to estimate the maximum
        number of copies of the array of centroids that can be used for privatization.

    centroids_private_copies_max_cache_occupancy : float
        A maximum fraction of global_mem_cache_size that is allowed to be expected for
        use when estimating the maximum number of copies that can be used for
        privatization. If None, will default to 0.7.

    device: str
        A valid sycl device filter.

    X_layout: str
        'F' or 'C'. If None, will default to 'F'.

    dtype: np.float32 or np.float64
        The floating point precision that the kernels should use. If None, will adapt
        to the dtype of the data, else, will cast the data to the appropriate dtype.

    Notes
    -----
    The implementation has been extensively inspired by the "Fused Fixed" strategy
    exposed in [1]_, along with its reference implementatino by the same authors [2]_,
    and the reader can also refer to the complementary slide deck [3]_  with schemas
    that intuitively explain the main computation.

    .. [1] Kruliš, M., & Kratochvíl, M. (2020, August). Detailed analysis and
        optimization of CUDA K-means algorithm. In 49th International
        Conference on Parallel Processing-ICPP (pp. 1-11).

    .. [2] https://github.com/krulis-martin/cuda-kmeans

    .. [3] https://jnamaral.github.io/icpp20/slides/Krulis_Detailed.pdf

    """

    def __init__(
        self,
        global_mem_cache_size=None,
        centroids_private_copies_max_cache_occupancy=None,
        device=None,
        X_layout=None,
        dtype=None,
    ):
<<<<<<< HEAD
        self.centroids_private_copies_max_cache_occupancy = (
            centroids_private_copies_max_cache_occupancy or 0.7
        )

        dpctl_device = dpctl.SyclDevice(device)

        self.device = dpctl_device
=======
        dpctl_device = dpctl.SyclDevice(device)
        device_params = DeviceParams(dpctl_device)

        # TODO: set the best possible defaults for all the parameters based on an
        # exhaustive grid search.

        self.global_mem_cache_size = (
            global_mem_cache_size or dpctl_device.global_mem_cache_size
        )

        self.preferred_work_group_size_multiple = check_power_of_2(
            preferred_work_group_size_multiple
            or device_params.preferred_work_group_size_multiple
        )

        # So far the best default value has been empirically found to be 2 so we use
        # this default.
        # TODO: when it's available in dpctl, use the `max_group_size` attribute
        # exposed by the kernel instead ?
        work_group_size_multiplier = check_power_of_2(work_group_size_multiplier or 2)
>>>>>>> 77cc7b0f

        max_work_group_size = dpctl_device.max_work_group_size

<<<<<<< HEAD
        self.sub_group_size = max_work_group_size // dpctl_device.max_num_sub_groups

        self.max_work_group_size = max_work_group_size
=======
        self.centroids_window_width_multiplier = check_power_of_2(
            centroids_window_width_multiplier or 1
        )

        self.centroids_window_height = check_power_of_2(centroids_window_height or 16)
>>>>>>> 77cc7b0f

        device_params = DeviceParams(dpctl_device)

        self.global_mem_cache_size = (
            global_mem_cache_size or device_params.global_mem_cache_size
        )

        # FIXME: "C" is not available at the time (raises a ValueError).
        self.X_layout = X_layout or "F"

        self.has_aspect_fp64 = device_params.has_aspect_fp64

    def lloyd(
        self, X, sample_weight, centers_init, max_iter=300, verbose=False, tol=1e-4
    ):
        """This call is expected to accept the same inputs than sklearn's private
        _kmeans_single_lloyd and produce the same outputs.
        """
        X, sample_weight, cluster_centers, output_dtype = self._check_inputs(
            X, sample_weight, centers_init
        )

        use_uniform_weights = (sample_weight == sample_weight[0]).all()

        X_t, sample_weight, centroids_t = self._load_transposed_data_to_device(
            X, sample_weight, cluster_centers
        )

        assignments_idx, inertia, best_centroids, n_iteration = self._lloyd(
            X_t, sample_weight, centroids_t, use_uniform_weights, max_iter, verbose, tol
        )

        # TODO: explore leveraging dpnp to benefit from USM to avoid moving
        # centroids back and forth between device and host memory in case
        # a subsequent `.predict` call is requested on the same GPU later.
        return (
            dpt.asnumpy(assignments_idx).astype(np.int32, copy=False),
            inertia,
            # XXX: having a C-contiguous centroid array is expected in sklearn in some
            # unit test and by the cython engine.
            np.ascontiguousarray(
                dpt.asnumpy(best_centroids).astype(output_dtype, copy=False)
            ),
            n_iteration,
        )

    def _lloyd(
        self,
        X_t,
        sample_weight,
        centroids_t,
        use_uniform_weights,
        max_iter=300,
        verbose=False,
        tol=1e-4,
    ):
        n_features, n_samples = X_t.shape
        n_clusters = centroids_t.shape[1]
        compute_dtype = X_t.dtype.type

        verbose = bool(verbose)

        # Create a set of kernels
        (
            n_centroids_private_copies,
            fused_lloyd_fixed_window_single_step_kernel,
        ) = make_lloyd_single_step_fixed_window_kernel(
            n_samples,
            n_features,
            n_clusters,
            return_assignments=bool(verbose),
            sub_group_size=self.sub_group_size,
            global_mem_cache_size=self.global_mem_cache_size,
            centroids_private_copies_max_cache_occupancy=self.centroids_private_copies_max_cache_occupancy,
            work_group_size=self.max_work_group_size,
            dtype=compute_dtype,
        )

        assignment_fixed_window_kernel = make_label_assignment_fixed_window_kernel(
            n_samples,
            n_features,
            n_clusters,
            sub_group_size=self.sub_group_size,
            work_group_size=self.max_work_group_size,
            dtype=compute_dtype,
        )

        compute_inertia_kernel = make_compute_inertia_kernel(
            n_samples, n_features, self.max_work_group_size, compute_dtype
        )

        reset_cluster_sizes_private_copies_kernel = make_initialize_to_zeros_2d_kernel(
            size0=n_centroids_private_copies,
            size1=n_clusters,
            work_group_size=self.max_work_group_size,
            dtype=compute_dtype,
        )

        reset_centroids_private_copies_kernel = make_initialize_to_zeros_3d_kernel(
            size0=n_centroids_private_copies,
            size1=n_features,
            size2=n_clusters,
            work_group_size=self.max_work_group_size,
            dtype=compute_dtype,
        )

        broadcast_division_kernel = make_broadcast_division_1d_2d_kernel(
            size0=n_features,
            size1=n_clusters,
            work_group_size=self.max_work_group_size,
        )

        compute_centroid_shifts_kernel = make_centroid_shifts_kernel(
            n_clusters=n_clusters,
            n_features=n_features,
            work_group_size=self.max_work_group_size,
            dtype=compute_dtype,
        )

        half_l2_norm_kernel = make_half_l2_norm_2d_axis0_kernel(
            size0=n_features,
            size1=n_clusters,
            work_group_size=self.max_work_group_size,
            dtype=compute_dtype,
        )

<<<<<<< HEAD
        reduce_inertia_kernel = make_sum_reduction_1d_kernel(
            size=n_samples,
            work_group_size=self.max_work_group_size,
=======
        reduce_inertia_kernel = make_sum_reduction_2d_axis1_kernel(
            size0=n_samples,
            size1=None,  # 1d reduction
            work_group_size=self.work_group_size,
>>>>>>> 77cc7b0f
            device=self.device,
            dtype=compute_dtype,
        )

<<<<<<< HEAD
        reduce_centroid_shifts_kernel = make_sum_reduction_1d_kernel(
            size=n_clusters,
            work_group_size=self.max_work_group_size,
=======
        reduce_centroid_shifts_kernel = make_sum_reduction_2d_axis1_kernel(
            size0=n_clusters,
            size1=None,  # 1d reduction
            work_group_size=self.work_group_size,
>>>>>>> 77cc7b0f
            device=self.device,
            dtype=compute_dtype,
        )

        reduce_centroid_data_kernel = make_reduce_centroid_data_kernel(
            n_centroids_private_copies=n_centroids_private_copies,
            n_features=n_features,
            n_clusters=n_clusters,
            work_group_size=self.max_work_group_size,
            dtype=compute_dtype,
        )

        # Allocate the necessary memory in the device global memory
        new_centroids_t = dpt.empty_like(centroids_t, device=self.device)
        centroids_half_l2_norm = dpt.empty(
            n_clusters, dtype=compute_dtype, device=self.device
        )
        cluster_sizes = dpt.empty(n_clusters, dtype=compute_dtype, device=self.device)
        centroid_shifts = dpt.empty(n_clusters, dtype=compute_dtype, device=self.device)
        # NB: the same buffer is used for those two arrays because it is never needed
        # to store those simultaneously in memory.
        sq_dist_to_nearest_centroid = per_sample_inertia = dpt.empty(
            n_samples, dtype=compute_dtype, device=self.device
        )
        assignments_idx = dpt.empty(n_samples, dtype=np.uint32, device=self.device)
        new_centroids_t_private_copies = dpt.empty(
            (n_centroids_private_copies, n_features, n_clusters),
            dtype=compute_dtype,
            device=self.device,
        )
        cluster_sizes_private_copies = dpt.empty(
            (n_centroids_private_copies, n_clusters),
            dtype=compute_dtype,
            device=self.device,
        )
        empty_clusters_list = dpt.empty(n_clusters, dtype=np.uint32, device=self.device)

        # n_empty_clusters_ is a scalar handled in kernels via a one-element array.
        n_empty_clusters = dpt.empty(1, dtype=np.int32, device=self.device)

        # The loop
        n_iteration = 0
        centroid_shifts_sum = np.inf

        # TODO: Investigate possible speedup with a custom dpctl queue with a custom
        # DAG of events and a final single "wait"
        while (n_iteration < max_iter) and (centroid_shifts_sum > tol):
            half_l2_norm_kernel(centroids_t, centroids_half_l2_norm)

            reset_cluster_sizes_private_copies_kernel(cluster_sizes_private_copies)
            reset_centroids_private_copies_kernel(new_centroids_t_private_copies)
            n_empty_clusters[0] = np.int32(0)

            # TODO: implement special case where only one copy is needed
            fused_lloyd_fixed_window_single_step_kernel(
                X_t,
                sample_weight,
                centroids_t,
                centroids_half_l2_norm,
                assignments_idx,
                new_centroids_t_private_copies,
                cluster_sizes_private_copies,
            )

            if verbose:
                # ???: verbosity comes at the cost of performance since it triggers
                # computing exact inertia at each iteration. Shouldn't this be
                # documented ?
                compute_inertia_kernel(
                    X_t,
                    sample_weight,
                    new_centroids_t,
                    assignments_idx,
                    per_sample_inertia,
                )
                inertia, *_ = dpt.asnumpy(reduce_inertia_kernel(per_sample_inertia))
                print(f"Iteration {n_iteration}, inertia {inertia:5.3e}")

            reduce_centroid_data_kernel(
                cluster_sizes_private_copies,
                new_centroids_t_private_copies,
                cluster_sizes,
                new_centroids_t,
                empty_clusters_list,
                n_empty_clusters,
            )

            n_empty_clusters_ = int(n_empty_clusters[0])
            if n_empty_clusters_ > 0:
                # NB: empty cluster very rarely occurs, and it's more efficient to
                # compute inertia and labels only after occurrences have been detected
                # at the cost of an additional pass on data, rather than computing
                # inertia by default during the first pass on data in case there's an
                # empty cluster.

                # if verbose is True, then assignments to closest centroids already have
                # been computed in the main kernel
                if not verbose:
                    assignment_fixed_window_kernel(
                        X_t, centroids_t, centroids_half_l2_norm, assignments_idx
                    )

                # if verbose is True and if sample_weight is uniform, distances to
                # closest centroids already have been computed in the main kernel
                if not verbose or not use_uniform_weights:
                    # Note that we intentionally we pass unit weights instead of
                    # sample_weight so that per_sample_inertia will be updated to the
                    # (unweighted) squared distance to the nearest centroid.
                    compute_inertia_kernel(
                        X_t,
                        dpt.ones_like(sample_weight),
                        centroids_t,
                        assignments_idx,
                        sq_dist_to_nearest_centroid,
                    )

                self._relocate_empty_clusters(
                    n_empty_clusters_,
                    X_t,
                    sample_weight,
                    new_centroids_t,
                    cluster_sizes,
                    assignments_idx,
                    empty_clusters_list,
                    sq_dist_to_nearest_centroid,
                    per_sample_inertia,
                )

            broadcast_division_kernel(new_centroids_t, cluster_sizes)

            compute_centroid_shifts_kernel(
                centroids_t, new_centroids_t, centroid_shifts
            )

            centroid_shifts_sum, *_ = reduce_centroid_shifts_kernel(centroid_shifts)

            # ???: unlike sklearn, sklearn_intelex checks that pseudo_inertia decreases
            # and keep an additional copy of centroids that is updated only if the
            # value of the pseudo_inertia is smaller than all the past values.
            #
            # (the check should not be needed because we have theoritical guarantee
            # that inertia decreases, if it doesn't it should only be because of
            # rounding errors ?)
            #
            # To this purpose this code could be inserted here:
            #
            # if pseudo_inertia < best_pseudo_inertia:
            #     best_pseudo_inertia = pseudo_inertia
            #     copyto_kernel(centroids_t, best_centroids_t)
            #
            # Note that what that is saved as "best centroid" is the array before the
            # update, to which the pseudo inertia that is computed at this iteration
            # refers. For this reason, this strategy is not compatible with sklearn
            # unit tests, that consider new_centroids_t (the array after the update)
            # to be the best centroids at each iteration.

            centroids_t, new_centroids_t = (new_centroids_t, centroids_t)

            n_iteration += 1

        if verbose:
            converged_at = n_iteration - 1
            if centroid_shifts_sum == 0:  # NB: possible if tol = 0
                print(f"Converged at iteration {converged_at}: strict convergence.")

            elif centroid_shifts_sum <= tol:
                print(
                    f"Converged at iteration {converged_at}: center shift "
                    f"{centroid_shifts_sum} within tolerance {tol}."
                )

        # Finally, run an assignment kernel to compute the assignments to the best
        # centroids found, along with the exact inertia.
        half_l2_norm_kernel(centroids_t, centroids_half_l2_norm)

        # NB: inertia and labels could be computed in a single fused kernel, however,
        # re-using the quantity Q = ((1/2)c^2 - <x.c>) that is computed in the
        # assignment kernel to compute distances to closest centroids to evaluate
        # |x|^2 - 2 * Q leads to numerical instability, we prefer evaluating the
        # expression |x-c|^2 which is stable but requires an additional pass on the
        # data.
        # See https://github.com/soda-inria/sklearn-numba-dpex/issues/28
        assignment_fixed_window_kernel(
            X_t, centroids_t, centroids_half_l2_norm, assignments_idx
        )

        compute_inertia_kernel(
            X_t, sample_weight, centroids_t, assignments_idx, per_sample_inertia
        )

        # inertia = per_sample_inertia.sum()
        inertia = dpt.asnumpy(reduce_inertia_kernel(per_sample_inertia))
        # inertia is now a 1-sized numpy array, we transform it into a scalar:
        inertia = inertia[0]

        return assignments_idx, inertia, centroids_t.T, n_iteration

    def _relocate_empty_clusters(
        self,
        n_empty_clusters,
        X_t,
        sample_weight,
        centroids_t,
        cluster_sizes,
        assignments_idx,
        empty_clusters_list,
        sq_dist_to_nearest_centroid,
        per_sample_inertia,
    ):
        compute_dtype = X_t.dtype.type
        n_features, n_samples = X_t.shape

        select_samples_far_from_centroid_kernel = (
            make_select_samples_far_from_centroid_kernel(
                n_empty_clusters, n_samples, self.max_work_group_size
            )
        )

        # NB: partition/argpartition kernels are hard to implement right, we use dpnp
        # implementation of `partition` and process to an additional pass on the data
        # to finish the argpartition.
        # ???: how does the dpnp GPU implementation of partition compare with
        # np.partition ?
        # TODO: if the performance compares well, we could also remove some of the
        # kernels in .kernels.utils and replace it with dpnp functions.
        kth = n_samples - n_empty_clusters
        threshold = dpnp.partition(
            dpnp.ndarray(
                shape=sq_dist_to_nearest_centroid.shape,
                buffer=sq_dist_to_nearest_centroid,
            ),
            kth=kth,
        ).get_array()[kth : (kth + 1)]

        samples_far_from_center = dpt.empty(
            n_samples, dtype=np.uint32, device=self.device
        )
        n_selected_gt_threshold = dpt.zeros(1, dtype=np.int32, device=self.device)
        n_selected_eq_threshold = dpt.ones(1, dtype=np.int32, device=self.device)
        select_samples_far_from_centroid_kernel(
            sq_dist_to_nearest_centroid,
            threshold,
            samples_far_from_center,
            n_selected_gt_threshold,
            n_selected_eq_threshold,
        )

        n_selected_gt_threshold_ = int(n_selected_gt_threshold[0])

        # Centroids of empty clusters are relocated to samples in X that are the
        # farthest from their respective centroids. new_centroids_t is updated
        # accordingly.
        relocate_empty_clusters_kernel = make_relocate_empty_clusters_kernel(
            n_empty_clusters,
            n_features,
            n_selected_gt_threshold_,
            self.max_work_group_size,
            compute_dtype,
        )

        relocate_empty_clusters_kernel(
            X_t,
            sample_weight,
            assignments_idx,
            samples_far_from_center,
            empty_clusters_list,
            per_sample_inertia,
            centroids_t,
            cluster_sizes,
        )

    def get_labels(self, X, centers):
        labels, _ = self._get_labels_inertia(X, centers, with_inertia=False)
        return dpt.asnumpy(labels).astype(np.int32, copy=False)

    def get_inertia(self, X, sample_weight, centers):
        _, inertia = self._get_labels_inertia(
            X, centers, sample_weight, with_inertia=True
        )
        return inertia

    def _get_labels_inertia(
        self, X, centers, sample_weight=_IgnoreSampleWeight, with_inertia=True
    ):
        X, sample_weight, centers, output_dtype = self._check_inputs(
            X, sample_weight=sample_weight, cluster_centers=centers
        )

        if sample_weight is _IgnoreSampleWeight:
            sample_weight = None

        X_t, sample_weight, centroids_t = self._load_transposed_data_to_device(
            X, sample_weight, centers
        )

        assignments_idx, inertia = self._driver_get_labels_inertia(
            X_t, centroids_t, sample_weight, with_inertia
        )

        if with_inertia:
            # inertia is a 1-sized numpy array, we transform it into a scalar:
            inertia = inertia.astype(output_dtype)[0]

        return assignments_idx, inertia

    def _driver_get_labels_inertia(self, X_t, centroids_t, sample_weight, with_inertia):
        compute_dtype = X_t.dtype.type
        n_features, n_samples = X_t.shape
        n_clusters = centroids_t.shape[1]

        label_assignment_fixed_window_kernel = (
            make_label_assignment_fixed_window_kernel(
                n_samples,
                n_features,
                n_clusters,
                sub_group_size=self.sub_group_size,
                work_group_size=self.max_work_group_size,
                dtype=compute_dtype,
            )
        )

        half_l2_norm_kernel = make_half_l2_norm_2d_axis0_kernel(
            size0=n_features,
            size1=n_clusters,
            work_group_size=self.max_work_group_size,
            dtype=compute_dtype,
        )

        centroids_half_l2_norm = dpt.empty(
            n_clusters, dtype=compute_dtype, device=self.device
        )
        assignments_idx = dpt.empty(n_samples, dtype=np.uint32, device=self.device)

        half_l2_norm_kernel(centroids_t, centroids_half_l2_norm)

        label_assignment_fixed_window_kernel(
            X_t, centroids_t, centroids_half_l2_norm, assignments_idx
        )

        if not with_inertia:
            return assignments_idx, None

        compute_inertia_kernel = make_compute_inertia_kernel(
            n_samples, n_features, self.max_work_group_size, compute_dtype
        )

<<<<<<< HEAD
        reduce_inertia_kernel = make_sum_reduction_1d_kernel(
            size=n_samples,
            work_group_size=self.max_work_group_size,
=======
        reduce_inertia_kernel = make_sum_reduction_2d_axis1_kernel(
            size0=n_samples,
            size1=None,  # 1d reduction
            work_group_size=self.work_group_size,
>>>>>>> 77cc7b0f
            device=self.device,
            dtype=compute_dtype,
        )

        per_sample_inertia = dpt.empty(
            n_samples, dtype=compute_dtype, device=self.device
        )

        compute_inertia_kernel(
            X_t, sample_weight, centroids_t, assignments_idx, per_sample_inertia
        )

        # inertia = per_sample_inertia.sum()
        inertia = dpt.asnumpy(reduce_inertia_kernel(per_sample_inertia))

        return assignments_idx, inertia

    def get_euclidean_distances(self, X, Y):

        (X, _, Y, output_dtype) = self._check_inputs(
            X,
            sample_weight=_IgnoreSampleWeight,
            cluster_centers=Y,
        )

        X_t, _, Y_t = self._load_transposed_data_to_device(X, None, Y)

        euclidean_distances = self._get_euclidean_distances(X_t, Y_t)

        return dpt.asnumpy(euclidean_distances).astype(output_dtype, copy=False)

    def _get_euclidean_distances(self, X_t, Y_t):
        compute_dtype = X_t.dtype.type
        n_features, n_samples = X_t.shape
        n_clusters = Y_t.shape[1]

        euclidean_distances_fixed_window_kernel = (
            make_compute_euclidean_distances_fixed_window_kernel(
                n_samples,
                n_features,
                n_clusters,
                sub_group_size=self.sub_group_size,
                work_group_size=self.max_work_group_size,
                dtype=compute_dtype,
            )
        )

        euclidean_distances_t = dpt.empty(
            (n_clusters, n_samples), dtype=compute_dtype, device=self.device
        )

        euclidean_distances_fixed_window_kernel(X_t, Y_t, euclidean_distances_t)
        return euclidean_distances_t.T

    def kmeans_plusplus(self, X, sample_weight, n_clusters, random_state):
        if X.shape[0] < n_clusters:
            raise ValueError(
                f"n_samples={X.shape[0]} should be >= n_clusters={n_clusters}."
            )

        (X, sample_weight, _, output_dtype) = self._check_inputs(
            X, sample_weight, cluster_centers=None
        )

        X_t, sample_weight, _ = self._load_transposed_data_to_device(
            X, sample_weight, cluster_centers=None
        )

        centers, center_indices = self._kmeans_plusplus(
            X_t, sample_weight, n_clusters, random_state
        )

        centers = dpt.asnumpy(centers).astype(output_dtype, copy=False)
        center_indices = dpt.asnumpy(center_indices)
        return centers, center_indices

    def _kmeans_plusplus(
        self,
        X_t,
        sample_weight,
        n_clusters,
        random_state,
    ):
        compute_dtype = X_t.dtype.type
        n_features, n_samples = X_t.shape

        # NB: the implementation differs from sklearn implementation with regards to
        # sample_weight, which is ignored in sklearn, but used here.
        # TODO: check that this implementation is correct when samples weights aren't
        # uniform.

        # Same retrial heuristic as scikit-learn (at least until <1.2)
        n_local_trials = 2 + int(np.log(n_clusters))

        # TODO: this block is also written in common.kernel.random, factorize ?
        from_cpu_to_device = False
        if not self.device.has_aspect_cpu:
            try:
                cpu_device = dpctl.SyclDevice("cpu")
                from_cpu_to_device = True
            except dpctl.SyclDeviceCreationError:
                warnings.warn(
                    "No CPU found, falling back to the initialization of the k-means "
                    "RNG on the default device."
                )

        kmeansplusplus_init_kernel = make_kmeansplusplus_init_kernel(
            n_samples,
            n_features,
            self.preferred_work_group_size_multiple,
            self.work_group_size,
            compute_dtype,
        )

        sample_center_candidates_kernel = make_sample_center_candidates_kernel(
            n_samples,
            n_local_trials,
            self.preferred_work_group_size_multiple,
            self.work_group_size,
            compute_dtype,
        )

        (
            kmeansplusplus_single_step_fixed_window_kernel
        ) = make_kmeansplusplus_single_step_fixed_window_kernel(
            n_samples,
            n_features,
            n_local_trials,
            self.preferred_work_group_size_multiple,
            candidates_window_width_multiplier=self.centroids_window_width_multiplier,
            candidates_window_height=self.centroids_window_height,
            work_group_size=self.work_group_size,
            dtype=compute_dtype,
        )

        select_best_candidate_kernel = make_argmin_reduction_1d_kernel(
            n_local_trials,
            self.work_group_size,
            device=self.device,
            dtype=compute_dtype,
        )

        reduce_potential_1d_kernel = make_sum_reduction_2d_axis1_kernel(
            size0=n_samples,
            size1=None,
            work_group_size=self.work_group_size,
            device=self.device,
            dtype=compute_dtype,
        )

        reduce_potential_2d_kernel = make_sum_reduction_2d_axis1_kernel(
            size0=n_local_trials,
            size1=n_samples,
            work_group_size=self.work_group_size,
            device=self.device,
            dtype=compute_dtype,
        )

        random_state = create_xoroshiro128pp_states(
            n_local_trials,
            seed=random_state,
            device=cpu_device if from_cpu_to_device else self.device,
        )
        if from_cpu_to_device:
            new_work_group_size = cpu_device.max_work_group_size
            new_global_size = (
                math.ceil(
                    sample_center_candidates_kernel.global_size[0] / new_work_group_size
                )
                * new_work_group_size
            )
            sample_center_candidates_kernel = sample_center_candidates_kernel.configure(
                sycl_queue=random_state.sycl_queue,
                global_size=[new_global_size],
                local_size=[new_work_group_size],
            )

        centers_t = dpt.empty(
            sh=(n_features, n_clusters), dtype=compute_dtype, device=self.device
        )

        center_indices = dpt.full((n_clusters,), -1, dtype=np.int32)

        sq_distances_t = dpt.empty(
            sh=(n_local_trials, n_samples), dtype=compute_dtype, device=self.device
        )

        closest_dist_sq = dpt.empty(
            sh=(n_samples,), dtype=compute_dtype, device=self.device
        )

        candidate_ids = dpt.empty(
            sh=(n_local_trials,), dtype=np.int32, device=self.device
        )

        # Pick first center randomly
        starting_center_id = np.int32(get_random_raw(random_state) % n_samples)
        center_indices[0] = starting_center_id[0]

        # track index of point, initialize list of closest distances and calculate
        # current potential
        kmeansplusplus_init_kernel(
            X_t, sample_weight, centers_t, center_indices, closest_dist_sq
        )
        total_potential = reduce_potential_1d_kernel(closest_dist_sq)

        # Pick the remaining n_clusters-1 points
        for c in range(1, n_clusters):
            # First, let's sample indices of candidates using a empirical cumulative
            # density function built using the potential of the samples and squared
            # distances to each sample's closest centroids.

            # NB: this step consists in highly sequential instructions that can only
            # be parallelized in n_local_trials threads, it's up to 50x faster to run it
            # on CPU, and becomes the bottleneck if ran on GPU. Depending on hardware
            # and weight of data transfers, are there cases where it would be more
            # efficient to keep it on GPU ?
            # ???: would it be bad to sample the sample weight once outside the loop and
            # reuse it at each iteration ?
            if from_cpu_to_device:
                candidate_ids = candidate_ids.to_device(cpu_device)

                sample_center_candidates_kernel(
                    closest_dist_sq.to_device(cpu_device),
                    total_potential.to_device(cpu_device),
                    random_state,
                    candidate_ids,
                )
                candidate_ids = candidate_ids.to_device(self.device)
            else:
                sample_center_candidates_kernel(
                    closest_dist_sq, total_potential, random_state, candidate_ids
                )

            # Now, for each (sample, candidate)-pair, compute the minimum between
            # their distance and the previous minimum.

            # XXX: at the cost of one additional pass on data, we could avoid storing
            # entirely distance_to_candidates_t in memory, and save
            # `dtype.nbytes * n_local_trials * n_sample` bytes in memory.
            # Which is better ?
            kmeansplusplus_single_step_fixed_window_kernel(
                X_t, sample_weight, candidate_ids, closest_dist_sq, sq_distances_t
            )

            candidate_potentials = reduce_potential_2d_kernel(sq_distances_t)[:, 0]
            best_candidate = select_best_candidate_kernel(candidate_potentials)[0]

            total_potential = candidate_potentials[
                best_candidate : (best_candidate + 1)
            ]

            # Pick the c-th centroid and update the distance
            # to the closest centroid for each sample.
            closest_dist_sq = sq_distances_t[best_candidate, :]
            center_index = candidate_ids[best_candidate]
            centers_t[:, c] = X_t[:, center_index]
            center_indices[c] = center_index

        return centers_t.T, center_indices

    def _set_dtype(self, X, sample_weight, centers_init):
        output_dtype = compute_dtype = np.dtype(X.dtype).type
        copy = True
        if (compute_dtype != np.float32) and (compute_dtype != np.float64):
            text = (
                f"KMeans has been set to compute with type {compute_dtype} but only "
                f"the types float32 and float64 are supported. The computations and "
                f"outputs will default back to float32 type."
            )
            output_dtype = compute_dtype = np.float32
        elif (compute_dtype == np.float64) and not self.has_aspect_fp64:
            text = (
                f"KMeans is set to compute with type {compute_dtype} but this type is "
                f"not supported by the device {self.device.name}. The computations "
                f"will default back to float32 type."
            )
            compute_dtype = np.float32

        else:
            copy = False

        if copy:
            text += (
                f" A copy of the data casted to type {compute_dtype} will be created. "
                f"To save memory and suppress this warning, ensure that the dtype of "
                f"the input data matches the dtype required for computations."
            )
            warnings.warn(text, DataConversionWarning)
            # TODO: instead of triggering a copy on the host side, we could use the
            # dtype to allocate a shared USM buffer and fill it with casted values from
            # X. In this case we should only warn when:
            #     (dtype == np.float64) and not self.has_aspect_fp64
            # The other cases would not trigger any additional memory copies.
            X = X.astype(compute_dtype)

        if centers_init is not None and (
            (centers_init_dtype := centers_init.dtype) != compute_dtype
        ):
            warnings.warn(
                f"The centers have been passed with type {centers_init_dtype} but "
                f"type {compute_dtype} is expected. A copy will be created with the "
                f"correct type {compute_dtype}. Ensure that the centers are passed "
                f"with the correct dtype to save memory and suppress this warning.",
                DataConversionWarning,
            )
            centers_init = centers_init.astype(compute_dtype)

        if (sample_weight is not _IgnoreSampleWeight) and (
            sample_weight.dtype != compute_dtype
        ):
            warnings.warn(
                f"sample_weight has been passed with type {sample_weight.dtype} but "
                f"type {compute_dtype} is expected. A copy will be created with the "
                f"correct type {compute_dtype}. Ensure that sample_weight is passed "
                f"with the correct dtype to save memory and suppress this warning.",
                DataConversionWarning,
            )
            sample_weight = sample_weight.astype(compute_dtype)

        return X, sample_weight, centers_init, output_dtype

    def _check_inputs(self, X, sample_weight, cluster_centers):

        if sample_weight is None:
            sample_weight = np.ones(len(X), dtype=X.dtype)

        X, sample_weight, cluster_centers, output_dtype = self._set_dtype(
            X, sample_weight, cluster_centers
        )

        return X, sample_weight, cluster_centers, output_dtype

    def _load_transposed_data_to_device(self, X, sample_weight, cluster_centers):
        # Transfer the input data to device memory,
        # TODO: let the user pass directly dpt or dpnp arrays to avoid copies.
        if self.X_layout == "C":
            # X_t is allocated as a F-contiguous array on device.
            #
            # XXX: cannot be supported at this time because of this bug:
            # https://github.com/IntelPython/numba-dpex/issues/767
            #
            # TODO: when the blocking bug is fixed in `numba_dpex`, remove
            # all array transpositions and support the C-layout for X. Benchmark
            # it and default to the layout that gives better performances.
            #
            raise ValueError(
                "Kernels compiled by numba_dpex called on an input array with "
                "the Fortran memory layout silently return incorrect results: "
                "https://github.com/IntelPython/numba-dpex/issues/767"
            )
            X_t = dpt.from_numpy(X, device=self.device).T
            assert X_t.strides[0] == 1
        elif self.X_layout == "F":
            # X_t is allocated as a C-contiguous array on device.
            X_t = dpt.from_numpy(X.T, device=self.device)
            assert X_t.strides[1] == 1
        else:
            raise ValueError(
                f"Expected X_layout to be equal to 'C' or 'F', but got {self.X_layout} ."
            )

        if sample_weight is not None:
            sample_weight = dpt.from_numpy(sample_weight, device=self.device)

        if cluster_centers is not None:
            cluster_centers = dpt.from_numpy(cluster_centers.T, device=self.device)

        return X_t, sample_weight, cluster_centers<|MERGE_RESOLUTION|>--- conflicted
+++ resolved
@@ -7,8 +7,6 @@
 import dpctl
 import dpnp
 from sklearn.exceptions import DataConversionWarning
-
-from sklearn_numba_dpex.device import DeviceParams
 
 from sklearn_numba_dpex.common.random import (
     get_random_raw,
@@ -38,8 +36,6 @@
     make_reduce_centroid_data_kernel,
 )
 
-from sklearn_numba_dpex.common._utils import check_power_of_2
-
 
 class _IgnoreSampleWeight:
     pass
@@ -105,61 +101,24 @@
         X_layout=None,
         dtype=None,
     ):
-<<<<<<< HEAD
         self.centroids_private_copies_max_cache_occupancy = (
             centroids_private_copies_max_cache_occupancy or 0.7
         )
 
         dpctl_device = dpctl.SyclDevice(device)
-
         self.device = dpctl_device
-=======
-        dpctl_device = dpctl.SyclDevice(device)
-        device_params = DeviceParams(dpctl_device)
-
-        # TODO: set the best possible defaults for all the parameters based on an
-        # exhaustive grid search.
+        max_work_group_size = dpctl_device.max_work_group_size
+        self.max_work_group_size = max_work_group_size
+        self.sub_group_size = min(dpctl_device.sub_group_sizes)
+
+        self.has_aspect_fp64 = dpctl_device.has_aspect_fp64
 
         self.global_mem_cache_size = (
             global_mem_cache_size or dpctl_device.global_mem_cache_size
         )
 
-        self.preferred_work_group_size_multiple = check_power_of_2(
-            preferred_work_group_size_multiple
-            or device_params.preferred_work_group_size_multiple
-        )
-
-        # So far the best default value has been empirically found to be 2 so we use
-        # this default.
-        # TODO: when it's available in dpctl, use the `max_group_size` attribute
-        # exposed by the kernel instead ?
-        work_group_size_multiplier = check_power_of_2(work_group_size_multiplier or 2)
->>>>>>> 77cc7b0f
-
-        max_work_group_size = dpctl_device.max_work_group_size
-
-<<<<<<< HEAD
-        self.sub_group_size = max_work_group_size // dpctl_device.max_num_sub_groups
-
-        self.max_work_group_size = max_work_group_size
-=======
-        self.centroids_window_width_multiplier = check_power_of_2(
-            centroids_window_width_multiplier or 1
-        )
-
-        self.centroids_window_height = check_power_of_2(centroids_window_height or 16)
->>>>>>> 77cc7b0f
-
-        device_params = DeviceParams(dpctl_device)
-
-        self.global_mem_cache_size = (
-            global_mem_cache_size or device_params.global_mem_cache_size
-        )
-
         # FIXME: "C" is not available at the time (raises a ValueError).
         self.X_layout = X_layout or "F"
-
-        self.has_aspect_fp64 = device_params.has_aspect_fp64
 
     def lloyd(
         self, X, sample_weight, centers_init, max_iter=300, verbose=False, tol=1e-4
@@ -167,7 +126,7 @@
         """This call is expected to accept the same inputs than sklearn's private
         _kmeans_single_lloyd and produce the same outputs.
         """
-        X, sample_weight, cluster_centers, output_dtype = self._check_inputs(
+        (X, sample_weight, cluster_centers, output_dtype) = self._check_inputs(
             X, sample_weight, centers_init
         )
 
@@ -177,8 +136,14 @@
             X, sample_weight, cluster_centers
         )
 
-        assignments_idx, inertia, best_centroids, n_iteration = self._lloyd(
-            X_t, sample_weight, centroids_t, use_uniform_weights, max_iter, verbose, tol
+        (assignments_idx, inertia, best_centroids, n_iteration,) = self._lloyd(
+            X_t,
+            sample_weight,
+            centroids_t,
+            use_uniform_weights,
+            max_iter,
+            verbose,
+            tol,
         )
 
         # TODO: explore leveraging dpnp to benefit from USM to avoid moving
@@ -275,30 +240,18 @@
             dtype=compute_dtype,
         )
 
-<<<<<<< HEAD
-        reduce_inertia_kernel = make_sum_reduction_1d_kernel(
-            size=n_samples,
-            work_group_size=self.max_work_group_size,
-=======
         reduce_inertia_kernel = make_sum_reduction_2d_axis1_kernel(
             size0=n_samples,
             size1=None,  # 1d reduction
-            work_group_size=self.work_group_size,
->>>>>>> 77cc7b0f
+            work_group_size=self.max_work_group_size,
             device=self.device,
             dtype=compute_dtype,
         )
 
-<<<<<<< HEAD
-        reduce_centroid_shifts_kernel = make_sum_reduction_1d_kernel(
-            size=n_clusters,
-            work_group_size=self.max_work_group_size,
-=======
         reduce_centroid_shifts_kernel = make_sum_reduction_2d_axis1_kernel(
             size0=n_clusters,
             size1=None,  # 1d reduction
-            work_group_size=self.work_group_size,
->>>>>>> 77cc7b0f
+            work_group_size=self.max_work_group_size,
             device=self.device,
             dtype=compute_dtype,
         )
@@ -645,16 +598,10 @@
             n_samples, n_features, self.max_work_group_size, compute_dtype
         )
 
-<<<<<<< HEAD
-        reduce_inertia_kernel = make_sum_reduction_1d_kernel(
-            size=n_samples,
-            work_group_size=self.max_work_group_size,
-=======
         reduce_inertia_kernel = make_sum_reduction_2d_axis1_kernel(
             size0=n_samples,
             size1=None,  # 1d reduction
-            work_group_size=self.work_group_size,
->>>>>>> 77cc7b0f
+            work_group_size=self.max_work_group_size,
             device=self.device,
             dtype=compute_dtype,
         )
@@ -764,16 +711,14 @@
         kmeansplusplus_init_kernel = make_kmeansplusplus_init_kernel(
             n_samples,
             n_features,
-            self.preferred_work_group_size_multiple,
-            self.work_group_size,
+            self.max_work_group_size,
             compute_dtype,
         )
 
         sample_center_candidates_kernel = make_sample_center_candidates_kernel(
             n_samples,
             n_local_trials,
-            self.preferred_work_group_size_multiple,
-            self.work_group_size,
+            self.max_work_group_size,
             compute_dtype,
         )
 
@@ -783,16 +728,14 @@
             n_samples,
             n_features,
             n_local_trials,
-            self.preferred_work_group_size_multiple,
-            candidates_window_width_multiplier=self.centroids_window_width_multiplier,
-            candidates_window_height=self.centroids_window_height,
-            work_group_size=self.work_group_size,
+            self.sub_group_size,
+            work_group_size=self.max_work_group_size,
             dtype=compute_dtype,
         )
 
         select_best_candidate_kernel = make_argmin_reduction_1d_kernel(
             n_local_trials,
-            self.work_group_size,
+            self.max_work_group_size,
             device=self.device,
             dtype=compute_dtype,
         )
@@ -800,7 +743,7 @@
         reduce_potential_1d_kernel = make_sum_reduction_2d_axis1_kernel(
             size0=n_samples,
             size1=None,
-            work_group_size=self.work_group_size,
+            work_group_size=self.max_work_group_size,
             device=self.device,
             dtype=compute_dtype,
         )
@@ -808,7 +751,7 @@
         reduce_potential_2d_kernel = make_sum_reduction_2d_axis1_kernel(
             size0=n_local_trials,
             size1=n_samples,
-            work_group_size=self.work_group_size,
+            work_group_size=self.max_work_group_size,
             device=self.device,
             dtype=compute_dtype,
         )
