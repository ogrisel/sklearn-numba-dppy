--- conflicted
+++ resolved
@@ -1,42 +1,27 @@
-<<<<<<< HEAD
+import contextlib
 import numbers
-import contextlib
-import importlib
-
-import numpy as np
-import dpnp
+from typing import Any, Dict
+
 import dpctl
 import dpctl.tensor as dpt
-
+import dpnp
+import numpy as np
 import sklearn
 import sklearn.utils.validation as sklearn_validation
 from sklearn.cluster._kmeans import KMeansCythonEngine
-from sklearn.utils import check_random_state, check_array
+from sklearn.exceptions import NotSupportedByEngineError
+from sklearn.utils import check_array, check_random_state
 from sklearn.utils.validation import _is_arraylike_not_scalar
 
-from sklearn.exceptions import NotSupportedByEngineError
-
 from sklearn_numba_dpex.testing.config import override_attr_context
-=======
-import warnings
-from typing import Any, Dict
-
-import dpctl
-import dpctl.tensor as dpt
-import numpy as np
-from sklearn.cluster._kmeans import KMeansCythonEngine
-from sklearn.exceptions import DataConversionWarning, NotSupportedByEngineError
-
-from .drivers import get_euclidean_distances, get_labels_inertia, kmeans_plusplus, lloyd
->>>>>>> a1351124
 
 from .drivers import (
+    get_euclidean_distances,
+    get_labels_inertia,
+    kmeans_plusplus,
+    lloyd,
     prepare_data_for_lloyd,
-    lloyd,
     restore_data_after_lloyd,
-    get_labels_inertia,
-    get_euclidean_distances,
-    kmeans_plusplus,
 )
 
 
@@ -76,16 +61,12 @@
 
     """
 
-<<<<<<< HEAD
     # This class attribute can alter globally the attributes `device` and `order` of
     # future instances. It is only used for testing purposes, using
     # `sklearn_numba_dpex.testing.config.override_attr_context` context, for instance
     # in the benchmark script.
     # For normal usage, the compute will follow the *compute follows data* principle.
-    _CONFIG = dict()
-=======
     _CONFIG: Dict[str, Any] = dict()
->>>>>>> a1351124
 
     def __init__(self, estimator):
         self.device = self._CONFIG.get("device", _DeviceUnset)
@@ -112,32 +93,6 @@
 
     def prepare_fit(self, X, y=None, sample_weight=None):
         estimator = self.estimator
-<<<<<<< HEAD
-=======
-        try:
-            # This pass of data validation only aims at detecting input types that are
-            # supported by the sklearn engine but not by KMeansEngine. For those inputs
-            # we raise a NotSupportedByEngineError exception.
-            # estimator._validate_data is called again in super().prepare_fit later on
-            # and will raise ValueError or TypeError for data that is not even
-            # compatible with the sklearn engine.
-            estimator._validate_data(
-                X,
-                accept_sparse=False,
-                dtype=None,
-                force_all_finite=False,
-                ensure_2d=False,
-                allow_nd=True,
-                ensure_min_samples=0,
-                ensure_min_features=0,
-                estimator=estimator,
-            )
-        except Exception as e:
-            raise NotSupportedByEngineError(
-                "The sklearn_nunmba_dpex engine for KMeans does not support the format"
-                " of the inputed data."
-            ) from e
->>>>>>> a1351124
 
         algorithm = estimator.algorithm
         if algorithm not in ("lloyd", "auto", "full"):
@@ -347,39 +302,12 @@
         dtype = X.dtype
         device = X.device.sycl_device
         if sample_weight is None:
-<<<<<<< HEAD
             sample_weight = dpt.ones(n_samples, dtype=dtype, device=device)
         elif isinstance(sample_weight, numbers.Number):
             sample_weight = dpt.full(
                 n_samples, sample_weight, dtype=dtype, device=device
-=======
-            sample_weight = np.ones(len(X), dtype=X.dtype)
-
-        X, sample_weight, cluster_centers, output_dtype = self._set_dtype(
-            X, sample_weight, cluster_centers
-        )
-
-        return X, sample_weight, cluster_centers, output_dtype
-
-    def _set_dtype(self, X, sample_weight, cluster_centers):
-        output_dtype = compute_dtype = np.dtype(X.dtype).type
-        copy = True
-        if (compute_dtype != np.float32) and (compute_dtype != np.float64):
-            text = (
-                f"KMeans has been set to compute with type {compute_dtype} but only "
-                "the types float32 and float64 are supported. The computations and "
-                "outputs will default back to float32 type."
-            )
-            output_dtype = compute_dtype = np.float32
-        elif (compute_dtype == np.float64) and not self.device.has_aspect_fp64:
-            text = (
-                f"KMeans is set to compute with type {compute_dtype} but this type is "
-                f"not supported by the device {self.device.name}. The computations "
-                "will default back to float32 type."
->>>>>>> a1351124
             )
         else:
-<<<<<<< HEAD
             with _validate_with_array_api(device):
                 sample_weight = check_array(
                     sample_weight,
@@ -418,45 +346,6 @@
                 ensure_2d=True,
                 estimator=self.estimator,
                 input_name="init",
-=======
-            copy = False
-
-        if copy:
-            text += (
-                f" A copy of the data casted to type {compute_dtype} will be created. "
-                "To save memory and suppress this warning, ensure that the dtype of "
-                "the input data matches the dtype required for computations."
-            )
-            warnings.warn(text, DataConversionWarning)
-            # TODO: instead of triggering a copy on the host side, we could use the
-            # dtype to allocate a shared USM buffer and fill it with casted values from
-            # X. In this case we should only warn when:
-            #     (dtype == np.float64) and not self.has_aspect_fp64
-            # The other cases would not trigger any additional memory copies.
-            X = X.astype(compute_dtype)
-
-        if cluster_centers is not None and (
-            (cluster_centers_dtype := cluster_centers.dtype) != compute_dtype
-        ):
-            warnings.warn(
-                f"The centers have been passed with type {cluster_centers_dtype} but "
-                f"type {compute_dtype} is expected. A copy will be created with the "
-                f"correct type {compute_dtype}. Ensure that the centers are passed "
-                "with the correct dtype to save memory and suppress this warning.",
-                DataConversionWarning,
-            )
-            cluster_centers = cluster_centers.astype(compute_dtype)
-
-        if (sample_weight is not _IgnoreSampleWeight) and (
-            sample_weight.dtype != compute_dtype
-        ):
-            warnings.warn(
-                f"sample_weight has been passed with type {sample_weight.dtype} but "
-                f"type {compute_dtype} is expected. A copy will be created with the "
-                f"correct type {compute_dtype}. Ensure that sample_weight is passed "
-                "with the correct dtype to save memory and suppress this warning.",
-                DataConversionWarning,
->>>>>>> a1351124
             )
             self.estimator._validate_center_shape(X, init)
             init_t = dpt.asarray(init.T, order="C", copy=False, device=device)
