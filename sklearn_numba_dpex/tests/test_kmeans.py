import pytest

import numpy as np
import dpnp
import dpctl
from numpy.testing import assert_array_equal

from sklearn import config_context
from sklearn.base import clone
from sklearn.cluster import KMeans
from sklearn.datasets import make_blobs
from sklearn.utils._testing import assert_allclose


<<<<<<< HEAD
from sklearn_numba_dpex.kmeans.kernels.utils import (
    make_select_samples_far_from_centroid_kernel,
)
=======
from sklearn_numba_dpex.kmeans.drivers import KMeansDriver
>>>>>>> d735d0f3


_DEVICE = dpctl.SyclDevice()
_DEVICE_NAME = _DEVICE.name
_SUPPORTED_DTYPE = [np.float32]

if _DEVICE.has_aspect_fp64:
    _SUPPORTED_DTYPE.append(np.float64)


def _fail_if_no_dtype_support(xfail_fn, dtype):
    if dtype not in _SUPPORTED_DTYPE:
        xfail_fn(
            f"The default device {_DEVICE_NAME} does not have support for "
            "float64 operations."
        )


def test_dpnp_implements_argpartition():
    # Detect if dpnp exposes an argpartition kernel and alert that sklearn-numba-dpex
    # can be adapted accordingly.
    assert not hasattr(dpnp, "argpartition"), (
        "An argpartition function is now available in dpnp, it should now be used in "
        "place of dpnp.partition in sklearn_numba_dpex.kmeans.drivers ."
    )


@pytest.mark.parametrize("dtype", [np.float32, np.float64])
def test_kmeans_same_results(dtype):
    _fail_if_no_dtype_support(pytest.xfail, dtype)
    random_seed = 42
    X, _ = make_blobs(random_state=random_seed)
    X = X.astype(dtype)

    kmeans_vanilla = KMeans(random_state=random_seed, algorithm="lloyd", max_iter=1)
    kmeans_engine = clone(kmeans_vanilla)

    # Fit a reference model with the default scikit-learn engine:
    kmeans_vanilla.fit(X)

    with config_context(engine_provider="sklearn_numba_dpex"):
        kmeans_engine.fit(X)

    # ensure same results
    assert_array_equal(kmeans_vanilla.labels_, kmeans_engine.labels_)
    assert_allclose(kmeans_vanilla.cluster_centers_, kmeans_engine.cluster_centers_)
    assert_allclose(kmeans_vanilla.inertia_, kmeans_engine.inertia_)

    # test fit_predict
    y_labels = kmeans_vanilla.fit_predict(X)
    with config_context(engine_provider="sklearn_numba_dpex"):
        y_labels_engine = kmeans_engine.fit_predict(X)
    assert_array_equal(y_labels, y_labels_engine)
    assert_array_equal(kmeans_vanilla.labels_, kmeans_engine.labels_)
    assert_allclose(kmeans_vanilla.cluster_centers_, kmeans_engine.cluster_centers_)
    assert_allclose(kmeans_vanilla.inertia_, kmeans_engine.inertia_)

    # test fit_transform
    y_transform = kmeans_vanilla.fit_transform(X)
    with config_context(engine_provider="sklearn_numba_dpex"):
        y_transform_engine = kmeans_engine.fit_transform(X)
    assert_allclose(y_transform, y_transform_engine)
    assert_array_equal(kmeans_vanilla.labels_, kmeans_engine.labels_)
    assert_allclose(kmeans_vanilla.cluster_centers_, kmeans_engine.cluster_centers_)
    assert_allclose(kmeans_vanilla.inertia_, kmeans_engine.inertia_)

    # # test predict method (returns labels)
    y_labels = kmeans_vanilla.predict(X)
    with config_context(engine_provider="sklearn_numba_dpex"):
        y_labels_engine = kmeans_engine.predict(X)
    assert_array_equal(y_labels, y_labels_engine)

    # test score method (returns negative inertia for each sample)
    y_scores = kmeans_vanilla.score(X)
    with config_context(engine_provider="sklearn_numba_dpex"):
        y_scores_engine = kmeans_engine.score(X)
    assert_allclose(y_scores, y_scores_engine)

    # test transform method (returns euclidean distances)
    y_transform = kmeans_vanilla.transform(X)
    with config_context(engine_provider="sklearn_numba_dpex"):
        y_transform_engine = kmeans_engine.transform(X)
    assert_allclose(y_transform, y_transform_engine)


@pytest.mark.parametrize("dtype", [np.float32, np.float64])
def test_kmeans_relocated_clusters(dtype):
    """Copied and adapted from sklearn's test_kmeans_relocated_clusters"""
    _fail_if_no_dtype_support(pytest.xfail, dtype)

    # check that empty clusters are relocated as expected
    X = np.array([[0, 0], [0.5, 0], [0.5, 1], [1, 1]], dtype=dtype)

    # second center too far from others points will be empty at first iter
    init_centers = np.array([[0.5, 0.5], [3, 3]], dtype=dtype)

    kmeans = KMeans(n_clusters=2, n_init=1, init=init_centers)
    with config_context(engine_provider="sklearn_numba_dpex"):
        kmeans.fit(X)

    expected_n_iter = 3
    expected_inertia = 0.25
    assert_allclose(kmeans.inertia_, expected_inertia)
    assert kmeans.n_iter_ == expected_n_iter

    # There are two acceptable ways of relocating clusters in this example, the output
    # depends on how the argpartition strategy break ties. It might not be deterministic
    # (might depend on thread concurrency) so we accept both outputs.
    try:
        expected_labels = [0, 0, 1, 1]
        expected_centers = [[0.25, 0], [0.75, 1]]
        assert_array_equal(kmeans.labels_, expected_labels)
        assert_allclose(kmeans.cluster_centers_, expected_centers)
    except AssertionError:
        expected_labels = [1, 1, 0, 0]
        expected_centers = [[0.75, 1.0], [0.25, 0.0]]
        assert_array_equal(kmeans.labels_, expected_labels)
        assert_allclose(kmeans.cluster_centers_, expected_centers)


@pytest.mark.parametrize("dtype", [np.float32, np.float64])
def test_relocate_empty_clusters(dtype):
    """Copied and adapted from sklearn's test_relocate_empty_clusters"""
    _fail_if_no_dtype_support(pytest.xfail, dtype)

    # Synthetic dataset with 3 obvious clusters of different sizes
    X = np.array(
        [-10.0, -9.5, -9.0, -8.5, -8.0, -1.0, 1.0, 9.0, 9.5, 10.0],
        dtype=dtype,
    ).reshape(-1, 1)
    # centers all initialized to the first point of X
    # With this initialization, all points will be assigned to the first center
    init_centers = np.array([-10.0, -10.0, -10.0]).reshape(-1, 1)

    kmeans_vanilla = KMeans(
        n_clusters=3, n_init=1, max_iter=1, init=init_centers, algorithm="lloyd"
    )
    kmeans_engine = clone(kmeans_vanilla)

    kmeans_vanilla.fit(X)
    with config_context(engine_provider="sklearn_numba_dpex"):
        kmeans_engine.fit(X)

    expected_n_iter = 1
    expected_labels = [0, 0, 0, 0, 0, 0, 0, 2, 2, 1]
    assert kmeans_vanilla.n_iter_ == expected_n_iter
    assert kmeans_engine.n_iter_ == expected_n_iter
    assert_array_equal(kmeans_vanilla.labels_, kmeans_engine.labels_)
    assert_array_equal(kmeans_vanilla.labels_, expected_labels)
    assert_allclose(kmeans_vanilla.cluster_centers_, kmeans_engine.cluster_centers_)
    assert_allclose(kmeans_vanilla.inertia_, kmeans_engine.inertia_)


@pytest.mark.parametrize("dtype", [np.float32, np.float64])
def test_select_samples_far_from_centroid_kernel(dtype):
    _fail_if_no_dtype_support(pytest.xfail, dtype)

    # The following array, when sorted, reads:
    # [-1.0, 9.0, 9.0, 20.22, 20.22, 20.22, 20.22, 23.0, 23.0, 30.0]
    # So we expect 3 values above threshold: 23.0, 23.0, 30.0
    # and 2 values equal to threshold.
    distance_to_centroid = dpctl.tensor.from_numpy(
        np.array(
            [
                20.22,  # == threshold
                20.22,
                -1.0,
                23.0,  # idx = 3
                20.22,
                9.0,
                20.22,
                30.0,  # idx = 7
                9.0,
                23.0,  # idx = 9
            ],
            dtype=dtype,
        )
    )

    # NB: we wrap everything in dpctl tensors and select the threshold with __getitem__
    # on a dpctl.tensor because loading of numpy arrays to and from dpctl.tensor arrays
    # seems to create numerical errors that break the kernel
    # (the condition ==threshold stops being evaluated properly) when using float64
    # precision ?
    # TODO: write a minimal reproducer and open an issue if confirmed
    threshold = distance_to_centroid[0:1]  # == 20.22

    n_selected = 5
    n_samples = len(distance_to_centroid)
    work_group_size = 4
    select_samples_far_from_centroid_kernel = (
        make_select_samples_far_from_centroid_kernel(
            n_selected, n_samples, work_group_size
        )
    )

    # NB: the values used to initialize the output array does not matter, 100 is chosen
    # here for readability, but `dpctl.empty` is also possible.
    selected_samples_idx = (dpctl.tensor.ones(sh=10, dtype=np.int32) * 100).get_array()

    n_selected_gt_threshold = dpctl.tensor.zeros(sh=1, dtype=np.int32)
    n_selected_eq_threshold = dpctl.tensor.ones(sh=1, dtype=np.int32)
    select_samples_far_from_centroid_kernel(
        distance_to_centroid,
        threshold,
        selected_samples_idx,
        n_selected_gt_threshold,
        n_selected_eq_threshold,
    )

<<<<<<< HEAD
    # NB: the variable n_selected_eq_threshold is always one unit above the true value
    # It is only used as an intermediary variable in the kernel and is not used
    # otherwise
    n_selected_eq_threshold = int(n_selected_eq_threshold[0] - 1)
    n_selected_gt_threshold = int(n_selected_gt_threshold[0])
    selected_samples_idx = dpctl.tensor.asnumpy(selected_samples_idx)

    # NB: the exact number of selected values equal to the threshold and the
    # corresponding selected indexes in the input array can change depending on
    # concurrency. We only check conditions for success, those does not depend on the
    # variability.
    assert n_selected_gt_threshold == 3
    assert n_selected_eq_threshold >= 2
    assert set(selected_samples_idx[:3]) == {3, 7, 9}
    assert set(selected_samples_idx[-n_selected_gt_threshold:]).issubset({0, 1, 4, 6})
    assert (
        selected_samples_idx[n_selected_gt_threshold:-n_selected_eq_threshold] == 100
    ).all()
=======
    with warnings.catch_warnings():
        warnings.simplefilter("error")
        with config_context(engine_provider="sklearn_numba_dpex"):
            kmeans_without_empty_cluster.fit(X)


@pytest.mark.parametrize("dtype", [np.float32, np.float64])
def test_euclidean_distance(dtype):
    """Test adapted from sklearn's test_euclidean_distance"""
    _fail_if_no_dtype_support(pytest.xfail, dtype)

    random_seed = 42
    rng = default_rng(random_seed)
    a = rng.random(size=(1, 100), dtype=dtype)
    b = rng.standard_normal((1, 100), dtype=dtype)

    expected = np.sqrt(((a - b) ** 2).sum())

    driver = KMeansDriver()
    result = driver.get_euclidean_distances(a, b)

    rtol = 1e-4 if dtype == np.float32 else 1e-7
    assert_allclose(result, expected, rtol=rtol)


@pytest.mark.parametrize("dtype", [np.float32, np.float64])
def test_inertia(dtype):
    """Test adapted from sklearn's test_inertia"""
    _fail_if_no_dtype_support(pytest.xfail, dtype)

    random_seed = 42
    rng = default_rng(random_seed)
    X = rng.random((100, 10), dtype=dtype)
    sample_weight = rng.standard_normal(100, dtype=dtype)
    centers = rng.standard_normal((5, 10), dtype=dtype)

    driver = KMeansDriver()
    labels = driver.get_labels(X, centers)

    distances = ((X - centers[labels]) ** 2).sum(axis=1)
    expected = np.sum(distances * sample_weight)

    inertia = driver.get_inertia(X, sample_weight, centers)

    rtol = 1e-4 if dtype == np.float32 else 1e-6
    assert_allclose(inertia, expected, rtol=rtol)
>>>>>>> d735d0f3
<|MERGE_RESOLUTION|>--- conflicted
+++ resolved
@@ -1,6 +1,7 @@
 import pytest
 
 import numpy as np
+from numpy.random import default_rng
 import dpnp
 import dpctl
 from numpy.testing import assert_array_equal
@@ -12,13 +13,10 @@
 from sklearn.utils._testing import assert_allclose
 
 
-<<<<<<< HEAD
 from sklearn_numba_dpex.kmeans.kernels.utils import (
     make_select_samples_far_from_centroid_kernel,
 )
-=======
 from sklearn_numba_dpex.kmeans.drivers import KMeansDriver
->>>>>>> d735d0f3
 
 
 _DEVICE = dpctl.SyclDevice()
@@ -137,6 +135,48 @@
         expected_centers = [[0.75, 1.0], [0.25, 0.0]]
         assert_array_equal(kmeans.labels_, expected_labels)
         assert_allclose(kmeans.cluster_centers_, expected_centers)
+
+
+@pytest.mark.parametrize("dtype", [np.float32, np.float64])
+def test_euclidean_distance(dtype):
+    """Test adapted from sklearn's test_euclidean_distance"""
+    _fail_if_no_dtype_support(pytest.xfail, dtype)
+
+    random_seed = 42
+    rng = default_rng(random_seed)
+    a = rng.random(size=(1, 100), dtype=dtype)
+    b = rng.standard_normal((1, 100), dtype=dtype)
+
+    expected = np.sqrt(((a - b) ** 2).sum())
+
+    driver = KMeansDriver()
+    result = driver.get_euclidean_distances(a, b)
+
+    rtol = 1e-4 if dtype == np.float32 else 1e-7
+    assert_allclose(result, expected, rtol=rtol)
+
+
+@pytest.mark.parametrize("dtype", [np.float32, np.float64])
+def test_inertia(dtype):
+    """Test adapted from sklearn's test_inertia"""
+    _fail_if_no_dtype_support(pytest.xfail, dtype)
+
+    random_seed = 42
+    rng = default_rng(random_seed)
+    X = rng.random((100, 10), dtype=dtype)
+    sample_weight = rng.standard_normal(100, dtype=dtype)
+    centers = rng.standard_normal((5, 10), dtype=dtype)
+
+    driver = KMeansDriver()
+    labels = driver.get_labels(X, centers)
+
+    distances = ((X - centers[labels]) ** 2).sum(axis=1)
+    expected = np.sum(distances * sample_weight)
+
+    inertia = driver.get_inertia(X, sample_weight, centers)
+
+    rtol = 1e-4 if dtype == np.float32 else 1e-6
+    assert_allclose(inertia, expected, rtol=rtol)
 
 
 @pytest.mark.parametrize("dtype", [np.float32, np.float64])
@@ -229,7 +269,6 @@
         n_selected_eq_threshold,
     )
 
-<<<<<<< HEAD
     # NB: the variable n_selected_eq_threshold is always one unit above the true value
     # It is only used as an intermediary variable in the kernel and is not used
     # otherwise
@@ -247,52 +286,4 @@
     assert set(selected_samples_idx[-n_selected_gt_threshold:]).issubset({0, 1, 4, 6})
     assert (
         selected_samples_idx[n_selected_gt_threshold:-n_selected_eq_threshold] == 100
-    ).all()
-=======
-    with warnings.catch_warnings():
-        warnings.simplefilter("error")
-        with config_context(engine_provider="sklearn_numba_dpex"):
-            kmeans_without_empty_cluster.fit(X)
-
-
-@pytest.mark.parametrize("dtype", [np.float32, np.float64])
-def test_euclidean_distance(dtype):
-    """Test adapted from sklearn's test_euclidean_distance"""
-    _fail_if_no_dtype_support(pytest.xfail, dtype)
-
-    random_seed = 42
-    rng = default_rng(random_seed)
-    a = rng.random(size=(1, 100), dtype=dtype)
-    b = rng.standard_normal((1, 100), dtype=dtype)
-
-    expected = np.sqrt(((a - b) ** 2).sum())
-
-    driver = KMeansDriver()
-    result = driver.get_euclidean_distances(a, b)
-
-    rtol = 1e-4 if dtype == np.float32 else 1e-7
-    assert_allclose(result, expected, rtol=rtol)
-
-
-@pytest.mark.parametrize("dtype", [np.float32, np.float64])
-def test_inertia(dtype):
-    """Test adapted from sklearn's test_inertia"""
-    _fail_if_no_dtype_support(pytest.xfail, dtype)
-
-    random_seed = 42
-    rng = default_rng(random_seed)
-    X = rng.random((100, 10), dtype=dtype)
-    sample_weight = rng.standard_normal(100, dtype=dtype)
-    centers = rng.standard_normal((5, 10), dtype=dtype)
-
-    driver = KMeansDriver()
-    labels = driver.get_labels(X, centers)
-
-    distances = ((X - centers[labels]) ** 2).sum(axis=1)
-    expected = np.sum(distances * sample_weight)
-
-    inertia = driver.get_inertia(X, sample_weight, centers)
-
-    rtol = 1e-4 if dtype == np.float32 else 1e-6
-    assert_allclose(inertia, expected, rtol=rtol)
->>>>>>> d735d0f3
+    ).all()