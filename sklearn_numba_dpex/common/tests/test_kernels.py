--- conflicted
+++ resolved
@@ -35,10 +35,7 @@
 def test_sum_reduction_2d(array_in, expected_result, axis, dtype, work_group_size):
     if axis == 0:
         array_in = dpt.asarray(array_in.T, order="C")
-<<<<<<< HEAD
-=======
 
->>>>>>> ad583ae3
     array_in = dpt.astype(array_in, dtype)
 
     device = array_in.device.sycl_device
@@ -46,12 +43,8 @@
     if work_group_size == "max":
         sub_group_size = min(device.sub_group_sizes)
 
-<<<<<<< HEAD
-    sub_group_size = work_group_size // 2
-=======
     else:
         sub_group_size = work_group_size // 2
->>>>>>> ad583ae3
 
     sum_reduction_2d_kernel = make_sum_reduction_2d_kernel(
         size0=len(array_in),
@@ -74,11 +67,8 @@
 def test_sum_reduction_1d(length, expected_result, dtype, work_group_size):
     array_in = dpt.arange(length, dtype=dtype)
 
-<<<<<<< HEAD
-=======
     device = array_in.device.sycl_device
 
->>>>>>> ad583ae3
     sum_reduction_1d_kernel = make_sum_reduction_2d_kernel(
         size0=len(array_in),
         size1=None,
