import random
from functools import lru_cache

import dpctl
import dpctl.tensor as dpt
import numba_dpex as dpex
import numpy as np
from numba import float32, float64, int64, uint32, uint64

from ._utils import _get_sequential_processing_device

# This code is largely inspired from the numba.cuda.random module and the
# numba/cuda/random.py where it's defined (v<0.57), and by the implementation of the
# same algorithm in the package `randomgen`.

# numba.cuda.random: https://github.com/numba/numba/blob/0.56.3/numba/cuda/random.py
# randomgen: https://github.com/bashtage/randomgen/blob/v1.23.1/randomgen/xoroshiro128.pyx  # noqa

# NB1: we implement xoroshiro128++ rather than just xoroshiro128+, which is preferred.
# Reference resource about PRNG: https://prng.di.unimi.it/

# NB2: original numba.cuda.random code also includes functions for generating normally
# distributed floats but we don't include it here as long as it's not needed.

zero_idx = int64(0)
one_idx = int64(1)


def get_random_raw(states):
    """Returns a single pseudo-random `uint64` integer value.

    Similar to numpy.random.BitGenerator.random_raw(size=1).

    Note, this always uses and updates state states[0].
    """
    result = dpt.empty(sh=(1,), dtype=np.uint64, device=states.device)
    make_random_raw_kernel()(states, result)
    return result


@lru_cache
def make_random_raw_kernel():
    """Returns a single pseudo-random `uint64` integer value.
    Similar to numpy.random.BitGenerator.random_raw(size=1).

    Note, this always uses and updates state states[0].
    """
    _xoroshiro128pp_next = _make_xoroshiro128pp_next_kernel_func()

    @dpex.kernel
    def _get_random_raw_kernel(states, result):
        result[zero_idx] = _xoroshiro128pp_next(states, zero_idx)

    return _get_random_raw_kernel[1, 1]


def make_rand_uniform_kernel_func(dtype):
    """Instantiate a kernel function that returns a random float in [0, 1)

    This factory returns a kernel function specialized to either generate
    float32 or float64 values. Care has been taken so that the float32
    variant can be compiled to target a device that does not support the
    float64 aspect.

    The returned kernel function takes two arguments:

    - states : a state array. See create_xoroshiro128pp_states for details.

    - state_idx : the index of the RNG state to use to generate the next
      random float.

    """
    if not hasattr(dtype, "name"):
        raise ValueError(
            "dtype is expected to have an attribute 'name', like np.dtype or numba "
            "types."
        )

    if dtype.name == "float64":
        convert_rshift = uint32(11)
        convert_const = float64(uint64(1) << uint32(53))
        convert_const_one = float64(1)

        @dpex.func
        def uint64_to_unit_float(x):
            """Convert uint64 to float64 value in the range [0.0, 1.0)"""
            return float64(x >> convert_rshift) * (convert_const_one / convert_const)

    elif dtype.name == "float32":
        convert_rshift = uint32(40)
        convert_const = float32(uint32(1) << uint32(24))
        convert_const_one = float32(1)

        @dpex.func
        def uint64_to_unit_float(x):
            """Convert uint64 to float32 value in the range [0.0, 1.0)

            NB: this is different than original numba.cuda.random code. Instead of
            generating a float64 random number before casting it to float32, a float32
            number is generated from uint64 without intermediate float64. This enables
            compatibility with devices that do not support float64 numbers.
            However is seems to be exactly equivalent e.g it passes the float precision
            test in sklearn.
            """
            return float32(x >> convert_rshift) * (convert_const_one / convert_const)

    else:
        raise ValueError(
            "Expected dtype.name in {float32, float64} but got "
            f"dtype.name == {dtype.name}"
        )

    _xoroshiro128pp_next = _make_xoroshiro128pp_next_kernel_func()

    @dpex.func
    def xoroshiro128pp_uniform(states, state_idx):
        """Return one random float in [0, 1)

        Calling this function advances the states[state_idx] by a single RNG step and
        leaves the other states unchanged.
        """
        return uint64_to_unit_float(_xoroshiro128pp_next(states, state_idx))

    return xoroshiro128pp_uniform


def create_xoroshiro128pp_states(n_states, subsequence_start=0, seed=None, device=None):
    """Returns a new device array initialized for n random number generators.

    This initializes the RNG states so that states in the array correspond to
    subsequences separated by 2**64 steps from each other in the main sequence.
    Therefore, as long as no thread requests more than 2**64 random numbers, all the
    RNG states produced by this function are guaranteed to be independent.

    Parameters
    ----------
    n_states : int
        Number of RNG states to create. Each RNG state is meant to be used by a distinct
        thread in the xoroshiro128pp RNG. Therefore n_states controls the amount of
        parallelism when using the RNG to generate a large enough sequence of
        pseudo-random values. Subsequent states are initialized 2**64 RNG steps away
        from one another.

    subsequence_start : int
        Advance the first RNG state by a multiple of 2**64 steps after the
        state induced by the seed.  The subsequent RNG states controlled by
        `n_states` are each initialized 2**64 steps further from their
        predecessor in the states array.

    seed : int or None
        Starting seed for the list of generators.

    device : str or None (default)
        A SYCL device or if None, takes the default sycl device.
    """
    if seed is None:
        seed = uint64(random.randint(0, np.iinfo(np.int64).max - 1))

    if hasattr(seed, "randint"):
        seed = uint64(seed.randint(0, np.iinfo(np.int64).max - 1))

    init_xoroshiro128pp_states_kernel = _make_init_xoroshiro128pp_states_kernel(
        n_states, subsequence_start
    )

    # Initialization is purely sequential so it will be faster on CPU, if a cpu device
    # is available make sure to use it.
    if device is None:
        device = dpctl.SyclDevice()
    from_cpu_to_device = False
    if not device.has_aspect_cpu:
        try:
            cpu_device = dpctl.SyclDevice("cpu")
            from_cpu_to_device = True
        except dpctl.SyclDeviceCreationError:
            warnings.warn(
                "No CPU found, falling back random initiatlization to default device."
            )

    states = dpt.empty(
        sh=(n_states, 2),
        dtype=np.uint64,
        device=cpu_device if from_cpu_to_device else device,
    )

    seed = dpt.asarray(
        [seed], dtype=np.uint64, device=cpu_device if from_cpu_to_device else device
    )

    init_xoroshiro128pp_states_kernel(states, seed)

    if from_cpu_to_device:
        return states.to_device(device)

    else:
        return states


@lru_cache
def _make_init_xoroshiro128pp_states_kernel(n_states, subsequence_start):
    n_states = int64(n_states)

    splitmix64_const_1 = uint64(0x9E3779B97F4A7C15)
    splitmix64_const_2 = uint64(0xBF58476D1CE4E5B9)
    splitmix64_const_3 = uint64(0x94D049BB133111EB)
    splitmix64_rshift_1 = uint32(30)
    splitmix64_rshift_2 = uint32(27)
    splitmix64_rshift_3 = uint32(31)

    @dpex.func
    def _splitmix64_next(state):
        new_state = z = state + splitmix64_const_1
        z = (z ^ (z >> splitmix64_rshift_1)) * splitmix64_const_2
        z = (z ^ (z >> splitmix64_rshift_2)) * splitmix64_const_3
        return new_state, z ^ (z >> splitmix64_rshift_3)

    jump_const_1 = uint64(0x2BD7A6A6E99C2DDC)
    jump_const_2 = uint64(0x0992CCAF6A6FCA05)
    jump_const_3 = uint64(1)
    jump_init = uint64(0)
    long_2 = int64(2)
    long_64 = int64(64)

    _xoroshiro128pp_next = _make_xoroshiro128pp_next_kernel_func()

    @dpex.func
    def _xoroshiro128pp_jump(states, state_idx):
        """Advance the RNG in ``states[state_idx]`` by 2**64 steps."""
        s0 = jump_init
        s1 = jump_init

        for i in range(long_2):
            if i == zero_idx:
                jump_const = jump_const_1
            else:
                jump_const = jump_const_2
            for b in range(long_64):
                if jump_const & jump_const_3 << uint32(b):
                    s0 ^= states[state_idx, zero_idx]
                    s1 ^= states[state_idx, one_idx]
                _xoroshiro128pp_next(states, state_idx)

        states[state_idx, zero_idx] = s0
        states[state_idx, one_idx] = s1

    init_const_1 = np.uint64(0)

    # TODO: it seems that the reference python implementation in the package
    # `randomgen` that inspired this code contains errors.
    # There's an issue here: https://github.com/bashtage/randomgen/issues/321
    # This website https://prng.di.unimi.it/ seems to provide a ground truth
    # implementation at https://prng.di.unimi.it/xoroshiro128plusplus.c but is not
    # interfaced with python.
    # We choose to mimic the reference implementation given in C even if there's no
    # easy, reproducible set of instructions to test that it's working as expected.
    # If the `randomgen` current implementation proves to be good, then the following
    # block should be used instead, and the tests should be adapted. Else, the block
    # can be removed.

    # jump_const_1 = uint64(0xDF900294D8F554A5)
    # jump_const_2 = uint64(0x170865DF4B3201FC)
    # jump_const_3 = uint64(1)
    # jump_init = uint64(0)
    # long_2 = int64(2)
    # long_64 = int64(64)

    # @dpex.func
    # def _xoroshiro128pp_jump(states, state_idx):
    #     """Advance the RNG in ``states[state_idx]`` by 2**64 steps."""
    #     s0 = jump_init
    #     s1 = jump_init

    #     for i in range(long_2):
    #         if i == zero_idx:
    #             jump_const = jump_const_1
    #         else:
    #             jump_const = jump_const_2
    #         for b in range(long_64):
    #             if jump_const & jump_const_3 << uint32(b):
    #                 s0 ^= states[state_idx, zero_idx]
    #                 s1 ^= states[state_idx, one_idx]
    #             # NB: this is _xoroshiro128p_next, not _xoroshiro128pp_next
    #             _xoroshiro128p_next(states, state_idx)

    #     states[state_idx, zero_idx] = s0
    #     states[state_idx, one_idx] = s1

    # next_rot_p_1 = uint32(24)
    # next_rot_p_2 = uint32(16)
    # next_rot_p_3 = uint32(37)

    # @dpex.func
    # def _xoroshiro128p_next(states, state_idx):
    #     """Return the next random uint64 and advance the RNG in states[state_idx]."""
    #     s0 = states[state_idx, zero_idx]
    #     s1 = states[state_idx, one_idx]
    #     result = s0 + s1

    #     s1 ^= s0
    #     states[state_idx, zero_idx] = _rotl(s0, next_rot_p_1) ^ s1 ^ (s1 << next_rot_p_2)  # noqa
    #     states[state_idx, one_idx] = _rotl(s1, next_rot_p_3)

    #     return result

<<<<<<< HEAD
    # Initialization is purely sequential so it will be faster on CPU, if a cpu device
    # is available make sure to use it.
    if device is None:
        device = dpctl.SyclDevice()

    (
        sequential_processing_device,
        sequential_processing_on_different_device,
    ) = _get_sequential_processing_device(device)

    states = dpt.empty(
        sh=(n_states, 2),
        dtype=np.uint64,
        device=sequential_processing_device,
    )
    init_xoroshiro128pp_states[1, 1](states)

    if sequential_processing_on_different_device:
        return states.to_device(device)
=======
    @dpex.kernel
    def init_xoroshiro128pp_states(states, seed):
        """
        Use SplitMix64 to generate an xoroshiro128p state from a uint64 seed.

        This ensures that manually set small seeds don't result in a predictable
        initial sequence from the random number generator.
        """
        if n_states < one_idx:
            return

        splitmix64_state = init_const_1 ^ seed[zero_idx]
        splitmix64_state, states[zero_idx, zero_idx] = _splitmix64_next(
            splitmix64_state
        )
        _, states[zero_idx, one_idx] = _splitmix64_next(splitmix64_state)
>>>>>>> 63dbadf8

        # advance to starting subsequence number
        for _ in range(subsequence_start):
            _xoroshiro128pp_jump(states, zero_idx)

        # populate the rest of the array
        for idx in range(one_idx, n_states):
            # take state of previous generator
            states[idx, zero_idx] = states[idx - one_idx, zero_idx]
            states[idx, one_idx] = states[idx - one_idx, one_idx]
            # and jump forward 2**64 steps
            _xoroshiro128pp_jump(states, idx)

    return init_xoroshiro128pp_states[1, 1]


# HACK: Work around https://github.com/IntelPython/numba-dpex/issues/867
# Revert changes in https://github.com/soda-inria/sklearn-numba-dpex/pull/82
# when fixed.
def _make_xoroshiro128pp_next_kernel_func():

    _64_as_uint32 = uint32(64)

    @dpex.func
    def _rotl(x, k):
        """Left rotate x by k bits. x is expected to be a uint64 integer."""
        return (x << k) | (x >> (_64_as_uint32 - k))

    next_rot_1 = uint32(17)
    next_rot_2 = uint32(49)
    next_rot_3 = uint32(28)
    shift_1 = uint32(21)

    @dpex.func
    def _xoroshiro128pp_next(states, state_idx):
        """Return the next random uint64 and advance the RNG in states[state_idx]."""
        s0 = states[state_idx, zero_idx]
        s1 = states[state_idx, one_idx]
        result = _rotl(s0 + s1, next_rot_1) + s0

        s1 ^= s0
        states[state_idx, zero_idx] = _rotl(s0, next_rot_2) ^ s1 ^ (s1 << shift_1)
        states[state_idx, one_idx] = _rotl(s1, next_rot_3)

        return result

    return _xoroshiro128pp_next<|MERGE_RESOLUTION|>--- conflicted
+++ resolved
@@ -167,29 +167,21 @@
     # is available make sure to use it.
     if device is None:
         device = dpctl.SyclDevice()
-    from_cpu_to_device = False
-    if not device.has_aspect_cpu:
-        try:
-            cpu_device = dpctl.SyclDevice("cpu")
-            from_cpu_to_device = True
-        except dpctl.SyclDeviceCreationError:
-            warnings.warn(
-                "No CPU found, falling back random initiatlization to default device."
-            )
+
+    (
+        sequential_processing_device,
+        sequential_processing_on_different_device,
+    ) = _get_sequential_processing_device(device)
 
     states = dpt.empty(
-        sh=(n_states, 2),
-        dtype=np.uint64,
-        device=cpu_device if from_cpu_to_device else device,
+        sh=(n_states, 2), dtype=np.uint64, device=sequential_processing_device
     )
 
-    seed = dpt.asarray(
-        [seed], dtype=np.uint64, device=cpu_device if from_cpu_to_device else device
-    )
+    seed = dpt.asarray([seed], dtype=np.uint64, device=sequential_processing_device)
 
     init_xoroshiro128pp_states_kernel(states, seed)
 
-    if from_cpu_to_device:
+    if sequential_processing_on_different_device:
         return states.to_device(device)
 
     else:
@@ -302,27 +294,6 @@
 
     #     return result
 
-<<<<<<< HEAD
-    # Initialization is purely sequential so it will be faster on CPU, if a cpu device
-    # is available make sure to use it.
-    if device is None:
-        device = dpctl.SyclDevice()
-
-    (
-        sequential_processing_device,
-        sequential_processing_on_different_device,
-    ) = _get_sequential_processing_device(device)
-
-    states = dpt.empty(
-        sh=(n_states, 2),
-        dtype=np.uint64,
-        device=sequential_processing_device,
-    )
-    init_xoroshiro128pp_states[1, 1](states)
-
-    if sequential_processing_on_different_device:
-        return states.to_device(device)
-=======
     @dpex.kernel
     def init_xoroshiro128pp_states(states, seed):
         """
@@ -339,7 +310,6 @@
             splitmix64_state
         )
         _, states[zero_idx, one_idx] = _splitmix64_next(splitmix64_state)
->>>>>>> 63dbadf8
 
         # advance to starting subsequence number
         for _ in range(subsequence_start):
